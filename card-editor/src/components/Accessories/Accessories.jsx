import React, { useState, useEffect } from "react";
import { useCanvasContext } from "../../contexts/CanvasContext";
<<<<<<< HEAD
import { updateUnsavedSignFromCanvas, getAllUnsavedSigns, deleteUnsavedSign, addBlankUnsavedSign } from "../../utils/projectStorage";
=======
import * as fabric from "fabric";
import {
  exportCanvas,
  addUnsavedSignFromSnapshot,
  updateUnsavedSignFromCanvas,
  getAllUnsavedSigns,
  deleteUnsavedSign,
} from "../../utils/projectStorage";
>>>>>>> c7c25c36
import styles from "./Accessories.module.css";
import AccessoriesModal from "../AccessoriesModal/AccessoriesModal";
// Modal images (used only inside modal, but state lives here for two-way sync)
import imgCableTies from "../../assets/images/accessories/CableTies 1.png";
import imgPh95 from "../../assets/images/accessories/ph1 2.9 x 9.5 mm 1.png";
import imgPh13 from "../../assets/images/accessories/ph1 2.9 x 13 mm 1.png";
import imgSHook from "../../assets/images/accessories/S-Hook 1.png";
import imgKeyring from "../../assets/images/accessories/Keyring 1.png";
import imgBallchain from "../../assets/images/accessories/Ballchain 1.png";
import imgSHookSign from "../../assets/images/accessories/S-hook+sign 1.png";
import imgKeyringSign1 from "../../assets/images/accessories/Keyring+sign 1.png";
import imgKeyringSign2 from "../../assets/images/accessories/Keyring+sign 2.png";

const TopToolbar = ({ className }) => {
  const { canvas } = useCanvasContext();
  const [working, setWorking] = useState(false);
  const [isAccessoriesOpen, setAccessoriesOpen] = useState(false);
  // Toolbar <-> Modal shared state
  const [accessories, setAccessories] = useState([
    {
      id: 1,
      name: "Cable ties",
      price: 0.05,
      desc: "Black plastic cable ties, size 3.6 × 140 mm",
      iconKey: "cable.svg",
      img: imgCableTies,
      hasExtra: false,
      checked: false,
      visible: false,
      qty: "0",
    },
    {
      id: 2,
      name: "Screws",
      price: 0.1,
      desc: "Size 2.9 × 9.5 mm",
      iconKey: "screws.svg",
      img: imgPh95,
      hasExtra: false,
      checked: false,
      visible: false,
      qty: "0",
    },
    {
      id: 3,
      name: "Screws",
      price: 0.1,
      desc: "Size 2.9 × 13 mm",
      iconKey: "screws.svg",
      img: imgPh13,
      hasExtra: false,
      checked: false,
      visible: false,
      qty: "0",
    },
    {
      id: 4,
      name: "S-Hooks",
      price: 0.25,
      desc: "Nickel plated",
      iconKey: "s-hook.svg",
      img: imgSHook,
      extraImg: imgSHookSign,
      hasExtra: true,
      checked: false,
      visible: false,
      qty: "0",
    },
    {
      id: 5,
      name: "Keyrings",
      price: 0.7,
      desc: "30 mm",
      iconKey: "keyring.svg",
      img: imgKeyring,
      extraImg: imgKeyringSign1,
      hasExtra: true,
      checked: false,
      visible: false,
      qty: "0",
    },
    {
      id: 6,
      name: "Ball chains",
      price: 0.25,
      desc: "Nickel plated, length 10 cm",
      iconKey: "ballchain.svg",
      img: imgBallchain,
      extraImg: imgKeyringSign2,
      hasExtra: true,
      checked: false,
      visible: false,
      qty: "0",
    },
  ]);

  // Load toolbar icons dynamically if present; fallback to placeholder if missing
  const svgIcons = React.useMemo(() => {
    const modules = import.meta.glob("../../assets/images/accessories/*.svg", {
      eager: true,
      as: "url",
    });
    const map = {};
    Object.entries(modules).forEach(([path, url]) => {
      const file = path.split("/").pop();
      if (file) {
        map[file] = url;
        map[file.toLowerCase()] = url;
      }
    });
    return map;
  }, []);

  const parseNumber = (raw) => {
    if (raw === "") return 0;
    const n = parseFloat(String(raw).replace(",", "."));
    return isNaN(n) || n < 0 ? 0 : Math.floor(n);
  };

  const toggleAccessory = (id) =>
    setAccessories((prev) =>
      prev.map((it) =>
        it.id === id ? { ...it, checked: !it.checked, visible: true } : it
      )
    );
  const setQty = (id, rawVal) =>
    setAccessories((prev) =>
      prev.map((it) =>
        it.id === id ? { ...it, qty: rawVal, visible: true } : it
      )
    );
  const changeQty = (id, delta) =>
    setAccessories((prev) =>
      prev.map((it) => {
        if (it.id !== id) return it;
        const next = Math.max(0, parseNumber(it.qty) + delta);
        return { ...it, qty: String(next), visible: true };
      })
    );

  const formatPrice = (val) => `€ ${val.toFixed(2)}`;
  const extractSize = (desc) => {
    if (!desc) return "";
    const m = desc.match(/(\d+(?:[.,]\d+)?)\s*[×x*]\s*(\d+(?:[.,]\d+)?)/i);
    if (!m) return "";
    return `${m[1].replace(",", ".")} × ${m[2].replace(",", ".")}`;
  };
  const displayName = (it) => {
    if (it.name.toLowerCase() === "screws") {
      const sz = extractSize(it.desc);
      return sz ? `${it.name} ${sz}` : it.name;
    }
    return it.name;
  };

  const openAccessories = () => setAccessoriesOpen(true);
  const closeAccessories = () => setAccessoriesOpen(false);

<<<<<<< HEAD
=======
  // Helper: create a blank Fabric canvas state (same size as current) without objects
  const buildBlankSnapshot = () => {
    if (!canvas) return null;
    const width = canvas.getWidth?.() || 0;
    const height = canvas.getHeight?.() || 0;
    const tmp = {
      json: { objects: [], version: canvas.version || fabric.version },
      preview: "",
      width,
      height,
    };
    return tmp;
  };

>>>>>>> c7c25c36
  const handleNewSign = async () => {
    if (working) return;
    setWorking(true);
    try {
<<<<<<< HEAD
=======
      const blank = buildBlankSnapshot();
      if (!blank) return;
>>>>>>> c7c25c36
      let currentUnsavedId = null;
      try {
        currentUnsavedId = localStorage.getItem("currentUnsavedSignId");
      } catch {}
      if (currentUnsavedId && canvas) {
<<<<<<< HEAD
        await updateUnsavedSignFromCanvas(currentUnsavedId, canvas).catch(()=>{});
      }

      // Розміри прямокутника за замовчуванням (120x80 мм при 96 DPI)
      const PX_PER_MM = 96 / 25.4;
      const DEFAULT_WIDTH = Math.round(120 * PX_PER_MM);  // ~453 px
      const DEFAULT_HEIGHT = Math.round(80 * PX_PER_MM);  // ~302 px

      await addBlankUnsavedSign(DEFAULT_WIDTH, DEFAULT_HEIGHT);

      try { window.dispatchEvent(new CustomEvent("unsaved:signsUpdated")); } catch {}
=======
        // Persist active unsaved sign changes
        await updateUnsavedSignFromCanvas(currentUnsavedId, canvas).catch(
          () => {}
        );
      } else {
        // There is no active unsaved sign yet (user was on LIVE canvas). Save current canvas content first.
        if (canvas) {
          const toolbarState = window.getCurrentToolbarState?.() || {};
          const snap = exportCanvas(canvas, toolbarState);
          if (snap) {
            await addUnsavedSignFromSnapshot(snap); // this becomes a stored previous sign
          }
        }
      }
      // Now create new blank unsaved sign and make it current
      const createdBlank = await addUnsavedSignFromSnapshot(blank);
      try {
        localStorage.setItem("currentUnsavedSignId", createdBlank.id);
      } catch {}
      if (canvas) {
        canvas.__suspendUndoRedo = true;
        canvas.clear();
        canvas.renderAll();
        canvas.__suspendUndoRedo = false;
      }
      // Trigger update (addUnsavedSignFromSnapshot already dispatches, but ensure ordering)
      try {
        window.dispatchEvent(new CustomEvent("unsaved:signsUpdated"));
      } catch {}
>>>>>>> c7c25c36
    } catch (e) {
      console.error("New Sign failed", e);
    } finally {
      setWorking(false);
    }
  };

  const handleDeleteSign = async () => {
    if (working) return;
    setWorking(true);
    try {
      let currentUnsavedId = null;
      try {
        currentUnsavedId = localStorage.getItem("currentUnsavedSignId");
      } catch {}
      if (!currentUnsavedId) {
        setWorking(false);
        return;
      }
      // Persist final state before removal (optional safety)
      if (canvas) {
        await updateUnsavedSignFromCanvas(currentUnsavedId, canvas).catch(
          () => {}
        );
      }
      await deleteUnsavedSign(currentUnsavedId);
      // Load remaining unsaved signs
      const remaining = await getAllUnsavedSigns();
      if (remaining.length) {
        const next = remaining[0];
        try {
          localStorage.setItem("currentUnsavedSignId", next.id);
        } catch {}
        if (canvas && next.json) {
          canvas.__suspendUndoRedo = true;
          canvas.loadFromJSON(next.json, () => {
            canvas.renderAll();
            canvas.__suspendUndoRedo = false;
          });
        }
      } else {
        // No unsaved left -> clear context and revert to LIVE mode
        try {
          localStorage.removeItem("currentUnsavedSignId");
        } catch {}
        if (canvas) {
          canvas.__suspendUndoRedo = true;
          canvas.clear();
          canvas.renderAll();
          canvas.__suspendUndoRedo = false;
        }
      }
      try {
        window.dispatchEvent(new CustomEvent("unsaved:signsUpdated"));
      } catch {}
    } catch (e) {
      console.error("Delete Sign failed", e);
    } finally {
      setWorking(false);
    }
  };
  return (
    <div className={`${styles.accessories} ${className}`}>
      <div className={styles.firstPart}>
        <ul className={styles.toolbarList}>
          <li
            className={styles.toolbarItem}
            onClick={handleNewSign}
            title="Create new canvas (sign)"
          >
            <svg
              width="24"
              height="24"
              viewBox="0 0 24 24"
              fill="none"
              xmlns="http://www.w3.org/2000/svg"
            >
              <g clip-path="url(#clip0_82_556)">
                <path
                  d="M5 -0.5H13.043L13.543 0H5C4.46957 0 3.96101 0.210865 3.58594 0.585938C3.21086 0.96101 3 1.46957 3 2V20C3 20.5304 3.21087 21.039 3.58594 21.4141C3.96101 21.7891 4.46957 22 5 22H17C17.5304 22 18.039 21.7891 18.4141 21.4141C18.7891 21.039 19 20.5304 19 20V5.45703L19.5 5.95703V20C19.5 20.663 19.2364 21.2987 18.7676 21.7676C18.2987 22.2364 17.663 22.5 17 22.5H5C4.33696 22.5 3.70126 22.2364 3.23242 21.7676C2.76358 21.2987 2.5 20.663 2.5 20V2C2.5 1.33696 2.76358 0.701263 3.23242 0.232422C3.70126 -0.236419 4.33696 -0.5 5 -0.5ZM11 9.25C11.0663 9.25 11.1299 9.27636 11.1768 9.32324C11.2236 9.37013 11.25 9.43369 11.25 9.5V12.25H14C14.0663 12.25 14.1299 12.2764 14.1768 12.3232C14.2236 12.3701 14.25 12.4337 14.25 12.5C14.25 12.5663 14.2236 12.6299 14.1768 12.6768C14.1299 12.7236 14.0663 12.75 14 12.75H11.25V15.5C11.25 15.5663 11.2236 15.6299 11.1768 15.6768C11.1299 15.7236 11.0663 15.75 11 15.75C10.9337 15.75 10.8701 15.7236 10.8232 15.6768C10.7764 15.6299 10.75 15.5663 10.75 15.5V12.75H8C7.93369 12.75 7.87013 12.7236 7.82324 12.6768C7.77636 12.6299 7.75 12.5663 7.75 12.5C7.75 12.4337 7.77636 12.3701 7.82324 12.3232C7.87013 12.2764 7.93369 12.25 8 12.25H10.75V9.5C10.75 9.4337 10.7764 9.37013 10.8232 9.32324C10.8701 9.27636 10.9337 9.25 11 9.25ZM18.793 5.25H15.5C15.0359 5.25 14.5909 5.06549 14.2627 4.7373C13.9345 4.40912 13.75 3.96413 13.75 3.5V0.207031L18.793 5.25Z"
                  fill="#34C759"
                  stroke="#017F01"
                />
              </g>
              <defs>
                <clipPath id="clip0_82_556">
                  <rect width="24" height="24" fill="white" />
                </clipPath>
              </defs>
            </svg>
            New Sign
          </li>
          <li
            className={styles.toolbarItem}
            onClick={handleDeleteSign}
            title="Delete current canvas (sign)"
          >
            <svg
              width="24"
              height="24"
              viewBox="0 0 24 24"
              fill="none"
              xmlns="http://www.w3.org/2000/svg"
            >
              <path
                d="M18.5172 12.7795L19.26 12.8829L18.5172 12.7795ZM18.2549 14.6645L18.9977 14.7679L18.2549 14.6645ZM5.74514 14.6645L6.48798 14.5611L5.74514 14.6645ZM5.4828 12.7795L4.73996 12.8829L5.4828 12.7795ZM9.18365 21.7368L8.89206 22.4278L9.18365 21.7368ZM6.47508 18.5603L7.17907 18.3017L6.47508 18.5603ZM17.5249 18.5603L18.2289 18.819V18.819L17.5249 18.5603ZM14.8164 21.7368L14.5248 21.0458H14.5248L14.8164 21.7368ZM5.74664 8.92906C5.70746 8.5167 5.34142 8.21418 4.92906 8.25336C4.5167 8.29254 4.21418 8.65858 4.25336 9.07094L5.74664 8.92906ZM19.7466 9.07094C19.7858 8.65858 19.4833 8.29254 19.0709 8.25336C18.6586 8.21418 18.2925 8.5167 18.2534 8.92906L19.7466 9.07094ZM20 7.75C20.4142 7.75 20.75 7.41421 20.75 7C20.75 6.58579 20.4142 6.25 20 6.25V7.75ZM4 6.25C3.58579 6.25 3.25 6.58579 3.25 7C3.25 7.41421 3.58579 7.75 4 7.75V6.25ZM9.25 18C9.25 18.4142 9.58579 18.75 10 18.75C10.4142 18.75 10.75 18.4142 10.75 18H9.25ZM10.75 10C10.75 9.58579 10.4142 9.25 10 9.25C9.58579 9.25 9.25 9.58579 9.25 10H10.75ZM13.25 18C13.25 18.4142 13.5858 18.75 14 18.75C14.4142 18.75 14.75 18.4142 14.75 18H13.25ZM14.75 10C14.75 9.58579 14.4142 9.25 14 9.25C13.5858 9.25 13.25 9.58579 13.25 10H14.75ZM16 7V7.75H16.75V7H16ZM8 7H7.25V7.75H8V7ZM18.5172 12.7795L17.7744 12.6761L17.512 14.5611L18.2549 14.6645L18.9977 14.7679L19.26 12.8829L18.5172 12.7795ZM5.74514 14.6645L6.48798 14.5611L6.22564 12.6761L5.4828 12.7795L4.73996 12.8829L5.0023 14.7679L5.74514 14.6645ZM12 22V21.25C10.4708 21.25 9.92544 21.2358 9.47524 21.0458L9.18365 21.7368L8.89206 22.4278C9.68914 22.7642 10.6056 22.75 12 22.75V22ZM5.74514 14.6645L5.0023 14.7679C5.282 16.7777 5.43406 17.9017 5.77109 18.819L6.47508 18.5603L7.17907 18.3017C6.91156 17.5736 6.77851 16.6488 6.48798 14.5611L5.74514 14.6645ZM9.18365 21.7368L9.47524 21.0458C8.55279 20.6566 7.69496 19.7058 7.17907 18.3017L6.47508 18.5603L5.77109 18.819C6.3857 20.4918 7.48205 21.8328 8.89206 22.4278L9.18365 21.7368ZM18.2549 14.6645L17.512 14.5611C17.2215 16.6488 17.0884 17.5736 16.8209 18.3017L17.5249 18.5603L18.2289 18.819C18.5659 17.9017 18.718 16.7777 18.9977 14.7679L18.2549 14.6645ZM12 22V22.75C13.3944 22.75 14.3109 22.7642 15.1079 22.4278L14.8164 21.7368L14.5248 21.0458C14.0746 21.2358 13.5292 21.25 12 21.25V22ZM17.5249 18.5603L16.8209 18.3017C16.305 19.7058 15.4472 20.6566 14.5248 21.0458L14.8164 21.7368L15.1079 22.4278C16.5179 21.8328 17.6143 20.4918 18.2289 18.819L17.5249 18.5603ZM5.4828 12.7795L6.22564 12.6761C6.00352 11.08 5.83766 9.88703 5.74664 8.92906L5 9L4.25336 9.07094C4.34819 10.069 4.51961 11.2995 4.73996 12.8829L5.4828 12.7795ZM18.5172 12.7795L19.26 12.8829C19.4804 11.2995 19.6518 10.069 19.7466 9.07094L19 9L18.2534 8.92906C18.1623 9.88702 17.9965 11.08 17.7744 12.6761L18.5172 12.7795ZM20 7V6.25H4V7V7.75H20V7ZM10 18H10.75V10H10H9.25V18H10ZM14 18H14.75V10H14H13.25V18H14ZM16 6H15.25V7H16H16.75V6H16ZM16 7V6.25H8V7V7.75H16V7ZM8 7H8.75V6H8H7.25V7H8ZM12 2V2.75C13.7949 2.75 15.25 4.20507 15.25 6H16H16.75C16.75 3.37665 14.6234 1.25 12 1.25V2ZM12 2V1.25C9.37665 1.25 7.25 3.37665 7.25 6H8H8.75C8.75 4.20507 10.2051 2.75 12 2.75V2Z"
                fill="#FF3B30"
              />
            </svg>
            Delete sign
          </li>
          <li className={styles.toolbarItem}>
            <svg
              width="24"
              height="24"
              viewBox="0 0 24 24"
              fill="none"
              xmlns="http://www.w3.org/2000/svg"
            >
              <g clip-path="url(#clip0_82_562)">
                <path
                  d="M21 21V6.75L14.25 0H6C5.20435 0 4.44129 0.316071 3.87868 0.87868C3.31607 1.44129 3 2.20435 3 3V21C3 21.7956 3.31607 22.5587 3.87868 23.1213C4.44129 23.6839 5.20435 24 6 24H18C18.7956 24 19.5587 23.6839 20.1213 23.1213C20.6839 22.5587 21 21.7956 21 21ZM14.25 4.5C14.25 5.09674 14.4871 5.66903 14.909 6.09099C15.331 6.51295 15.9033 6.75 16.5 6.75H19.5V13.5H4.5V3C4.5 2.60218 4.65804 2.22064 4.93934 1.93934C5.22064 1.65804 5.60218 1.5 6 1.5H14.25V4.5ZM4.5 18V15H7.5V18H4.5ZM4.5 19.5H7.5V22.5H6C5.60218 22.5 5.22064 22.342 4.93934 22.0607C4.65804 21.7794 4.5 21.3978 4.5 21V19.5ZM9 22.5V19.5H13.5V22.5H9ZM15 22.5V19.5H19.5V21C19.5 21.3978 19.342 21.7794 19.0607 22.0607C18.7794 22.342 18.3978 22.5 18 22.5H15ZM19.5 18H15V15H19.5V18ZM9 18V15H13.5V18H9Z"
                  fill="#009951"
                />
              </g>
              <defs>
                <clipPath id="clip0_82_562">
                  <rect width="24" height="24" fill="white" />
                </clipPath>
              </defs>
            </svg>
            Import via Excel
          </li>
          <li className={styles.toolbarItem}>
            <svg
              width="21"
              height="24"
              viewBox="0 0 21 24"
              fill="none"
              xmlns="http://www.w3.org/2000/svg"
            >
              <path
                d="M17.118 21.8578V15.4348H19.26V23.9998H0V15.4348H2.142V21.8578H17.118Z"
                fill="#007AFF"
              />
              <path
                d="M4.28613 19.7173H14.9916V17.5753H4.28613V19.7173ZM13.8816 -0.000244141L12.1626 1.27776L18.5526 9.86827L20.2716 8.59027L13.8816 -0.000244141ZM8.57163 5.06526L16.7976 11.9158L18.1671 10.2703L9.94113 3.41976L8.57013 5.06526H8.57163ZM5.88363 9.82477L15.5886 14.3443L16.4931 12.4033L6.78813 7.88377L5.88363 9.82477ZM4.49613 14.8408L14.9736 17.0443L15.4146 14.9473L4.93713 12.7453L4.49613 14.8408Z"
                fill="#007AFF"
              />
            </svg>
            Templates
          </li>
        </ul>
      </div>
      <div className={styles.secondPart}>
        <h3 className={styles.title}>Accessories:</h3>
        {/* Selected accessories list (synced with modal) */}
        <ul className={styles.accessoriesList}>
          {accessories
            .filter((it) => it.visible)
            .map((it) => {
              const qtyNum = parseNumber(it.qty);
              const total = it.price * qtyNum;
              const iconUrl =
                svgIcons[it.iconKey] || svgIcons[it.iconKey?.toLowerCase?.()];
              return (
                <li key={it.id} className={styles.accessoriesEl}>
                  <input
                    type="checkbox"
                    checked={it.checked}
                    onChange={() => toggleAccessory(it.id)}
                    title="Toggle accessory"
                  />
                  {iconUrl ? (
                    <img
                      src={iconUrl}
                      alt={`${it.name} icon`}
                      className={styles.accessoryIcon}
                    />
                  ) : (
                    <div className={styles.accessoryIconPlaceholder} />
                  )}
                  <span>{displayName(it)}</span>
                  <div className={styles.inputGroup}>
                    <input
                      type="number"
                      min={0}
                      value={it.qty}
                      onChange={(e) => setQty(it.id, e.target.value)}
                    />
                    <div className={styles.arrows}>
                      <i
                        className="fa-solid fa-chevron-up"
                        onClick={() => changeQty(it.id, 1)}
                      />
                      <i
                        className="fa-solid fa-chevron-down"
                        onClick={() => changeQty(it.id, -1)}
                      />
                    </div>
                  </div>
                  <span className={styles.price}>{formatPrice(total)}</span>
                </li>
              );
            })}
        </ul>
        <div
          className={styles.moreAccessories}
          onClick={openAccessories}
          role="button"
          tabIndex={0}
          onKeyDown={(e) => {
            if (e.key === "Enter" || e.key === " ") {
              e.preventDefault();
              openAccessories();
            }
          }}
        >
          <svg
            width="34"
            height="34"
            viewBox="0 0 34 34"
            fill="none"
            xmlns="http://www.w3.org/2000/svg"
          >
            <g clip-path="url(#clip0_82_640)">
              <path
                d="M16.6244 16.6238L20.5427 16.7054M16.706 20.5421L16.6244 16.6238L16.706 20.5421ZM16.5428 12.7054L16.6244 16.6238L16.5428 12.7054ZM16.6244 16.6238L12.7061 16.5421L16.6244 16.6238Z"
                stroke="#017F01"
                stroke-width="1.5"
                stroke-linecap="round"
                stroke-linejoin="round"
              />
              <path
                d="M23.6951 23.6952C27.4409 19.9494 27.3117 13.7469 23.4065 9.84172C19.5012 5.93647 13.2988 5.80729 9.55296 9.5531C5.80711 13.299 5.93633 19.5014 9.84158 23.4066C13.7468 27.3118 19.9492 27.4411 23.6951 23.6952Z"
                stroke="#009951"
                stroke-width="1.5"
                stroke-linecap="round"
                stroke-linejoin="round"
              />
            </g>
            <defs>
              <clipPath id="clip0_82_640">
                <rect
                  width="23.0204"
                  height="24"
                  fill="white"
                  transform="translate(0 16.2778) rotate(-45)"
                />
              </clipPath>
            </defs>
          </svg>
          More Accessories
        </div>
        <AccessoriesModal
          isOpen={isAccessoriesOpen}
          onClose={closeAccessories}
          title="Accessories"
          items={accessories}
          onToggle={toggleAccessory}
          onSetQty={setQty}
          onInc={(id) => changeQty(id, 1)}
          onDec={(id) => changeQty(id, -1)}
        />
      </div>
    </div>
  );
};

export default TopToolbar;<|MERGE_RESOLUTION|>--- conflicted
+++ resolved
@@ -1,17 +1,6 @@
 import React, { useState, useEffect } from "react";
 import { useCanvasContext } from "../../contexts/CanvasContext";
-<<<<<<< HEAD
 import { updateUnsavedSignFromCanvas, getAllUnsavedSigns, deleteUnsavedSign, addBlankUnsavedSign } from "../../utils/projectStorage";
-=======
-import * as fabric from "fabric";
-import {
-  exportCanvas,
-  addUnsavedSignFromSnapshot,
-  updateUnsavedSignFromCanvas,
-  getAllUnsavedSigns,
-  deleteUnsavedSign,
-} from "../../utils/projectStorage";
->>>>>>> c7c25c36
 import styles from "./Accessories.module.css";
 import AccessoriesModal from "../AccessoriesModal/AccessoriesModal";
 // Modal images (used only inside modal, but state lives here for two-way sync)
@@ -170,38 +159,15 @@
   const openAccessories = () => setAccessoriesOpen(true);
   const closeAccessories = () => setAccessoriesOpen(false);
 
-<<<<<<< HEAD
-=======
-  // Helper: create a blank Fabric canvas state (same size as current) without objects
-  const buildBlankSnapshot = () => {
-    if (!canvas) return null;
-    const width = canvas.getWidth?.() || 0;
-    const height = canvas.getHeight?.() || 0;
-    const tmp = {
-      json: { objects: [], version: canvas.version || fabric.version },
-      preview: "",
-      width,
-      height,
-    };
-    return tmp;
-  };
-
->>>>>>> c7c25c36
   const handleNewSign = async () => {
     if (working) return;
     setWorking(true);
     try {
-<<<<<<< HEAD
-=======
-      const blank = buildBlankSnapshot();
-      if (!blank) return;
->>>>>>> c7c25c36
       let currentUnsavedId = null;
       try {
         currentUnsavedId = localStorage.getItem("currentUnsavedSignId");
       } catch {}
       if (currentUnsavedId && canvas) {
-<<<<<<< HEAD
         await updateUnsavedSignFromCanvas(currentUnsavedId, canvas).catch(()=>{});
       }
 
@@ -213,37 +179,6 @@
       await addBlankUnsavedSign(DEFAULT_WIDTH, DEFAULT_HEIGHT);
 
       try { window.dispatchEvent(new CustomEvent("unsaved:signsUpdated")); } catch {}
-=======
-        // Persist active unsaved sign changes
-        await updateUnsavedSignFromCanvas(currentUnsavedId, canvas).catch(
-          () => {}
-        );
-      } else {
-        // There is no active unsaved sign yet (user was on LIVE canvas). Save current canvas content first.
-        if (canvas) {
-          const toolbarState = window.getCurrentToolbarState?.() || {};
-          const snap = exportCanvas(canvas, toolbarState);
-          if (snap) {
-            await addUnsavedSignFromSnapshot(snap); // this becomes a stored previous sign
-          }
-        }
-      }
-      // Now create new blank unsaved sign and make it current
-      const createdBlank = await addUnsavedSignFromSnapshot(blank);
-      try {
-        localStorage.setItem("currentUnsavedSignId", createdBlank.id);
-      } catch {}
-      if (canvas) {
-        canvas.__suspendUndoRedo = true;
-        canvas.clear();
-        canvas.renderAll();
-        canvas.__suspendUndoRedo = false;
-      }
-      // Trigger update (addUnsavedSignFromSnapshot already dispatches, but ensure ordering)
-      try {
-        window.dispatchEvent(new CustomEvent("unsaved:signsUpdated"));
-      } catch {}
->>>>>>> c7c25c36
     } catch (e) {
       console.error("New Sign failed", e);
     } finally {
