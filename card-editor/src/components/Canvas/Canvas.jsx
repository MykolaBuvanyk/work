--- conflicted
+++ resolved
@@ -2399,32 +2399,11 @@
             qr.addData(o.qrText);
             qr.make();
 
-<<<<<<< HEAD
             const cellSize = DEFAULT_QR_CELL_SIZE;
             const { optimizedPath, displayPath, size } = computeQrVectorData(
               qr,
               cellSize
             );
-=======
-            const moduleCount = qr.getModuleCount();
-            const cellSize = 4;
-            const size = moduleCount * cellSize;
-
-            // Створюємо SVG без quiet zone та мікровідступів
-            let svg = `<svg width="${size}" height="${size}" viewBox="0 0 ${size} ${size}" xmlns="http://www.w3.org/2000/svg" shape-rendering="crispEdges">`;
-
-            // Модулі QR коду - використовуємо один великий path
-            let pathData = "";
-            for (let row = 0; row < moduleCount; row++) {
-              for (let col = 0; col < moduleCount; col++) {
-                if (qr.isDark(row, col)) {
-                  const x = col * cellSize;
-                  const y = row * cellSize;
-                  pathData += `M${x},${y}h${cellSize}v${cellSize}h-${cellSize}z`;
-                }
-              }
-            }
->>>>>>> c4075928
 
             svgText = buildQrSvgMarkup({
               size,
@@ -2460,11 +2439,8 @@
               hasBorders: true,
               isQRCode: true,
               qrText: o.qrText,
-<<<<<<< HEAD
               qrSize: qrSizePx || o.qrSize || obj.width || 0,
-=======
               backgroundColor: "transparent",
->>>>>>> c4075928
             });
             const arr = canvas.getObjects();
             const idx = arr.indexOf(o);
