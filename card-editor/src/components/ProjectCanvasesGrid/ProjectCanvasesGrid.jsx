--- conflicted
+++ resolved
@@ -950,18 +950,7 @@
     };
 
     loadInitial();
-<<<<<<< HEAD
   }, [canvas, isProjectLoaded, isUnsavedLoaded, unsavedSigns, storedCanvases, canvases, project]);
-=======
-  }, [
-    canvas,
-    isProjectLoaded,
-    isUnsavedLoaded,
-    unsavedSigns,
-    storedCanvases,
-    canvases,
-  ]);
->>>>>>> c46fb8e9
 
   // Auto-save current canvas when objects change
   useEffect(() => {
