--- conflicted
+++ resolved
@@ -211,11 +211,8 @@
         hasBorders: true,
         isQRCode: true,
         qrText: qrData,
-<<<<<<< HEAD
         qrSize: generatedSize || obj.width || 0,
-=======
         backgroundColor: "transparent",
->>>>>>> c4075928
       });
       // Мінімальний розмір QR 10x10 мм; стандартний при створенні — 20x20 мм
       const PX_PER_MM = 72 / 25.4;
