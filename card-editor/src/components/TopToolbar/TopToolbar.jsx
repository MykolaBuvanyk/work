--- conflicted
+++ resolved
@@ -353,7 +353,6 @@
             </svg>
             Preview
           </div>
-<<<<<<< HEAD
           <div className={styles.topToolbarEL}>
             <div className={styles.fontSizeControl}>
               <button className={styles.sizeButton} onClick={handleZoomOut}>
@@ -382,15 +381,6 @@
             <button
               className={styles.blueButton}
               onClick={() => setNewProjectModalOpen(true)}
-=======
-          {/* <div className={styles.topToolbarEL} onClick={handleSave} style={{cursor:"pointer", opacity: isSaving? 0.6: 1}}>
-            <svg
-              width="20"
-              height="20"
-              viewBox="0 0 20 20"
-              fill="none"
-              xmlns="http://www.w3.org/2000/svg"
->>>>>>> 6e93d7dd
             >
               <svg
                 width="24"
@@ -445,23 +435,10 @@
                   d="M1 4.75C1 3.784 1.784 3 2.75 3H7.721C8.301 3 8.841 3.286 9.168 3.765L10.572 5.828C10.618 5.897 10.696 5.938 10.779 5.938H19.25C20.216 5.938 21 6.721 21 7.688V19.25C21 19.7141 20.8156 20.1592 20.4874 20.4874C20.1592 20.8156 19.7141 21 19.25 21H2.75C2.28587 21 1.84075 20.8156 1.51256 20.4874C1.18437 20.1592 1 19.7141 1 19.25V4.75ZM2.75 4.5C2.6837 4.5 2.62011 4.52634 2.57322 4.57322C2.52634 4.62011 2.5 4.6837 2.5 4.75V19.25C2.5 19.388 2.612 19.5 2.75 19.5H19.25C19.3163 19.5 19.3799 19.4737 19.4268 19.4268C19.4737 19.3799 19.5 19.3163 19.5 19.25V7.687C19.5 7.6207 19.4737 7.55711 19.4268 7.51022C19.3799 7.46334 19.3163 7.437 19.25 7.437H10.779C10.4937 7.43709 10.2128 7.36743 9.96055 7.2341C9.70835 7.10076 9.49257 6.9078 9.332 6.672L7.928 4.61C7.9049 4.57613 7.87387 4.5484 7.83763 4.52923C7.80138 4.51006 7.761 4.50003 7.72 4.5H2.75Z"
                   fill="white"
                 />
-<<<<<<< HEAD
               </svg>
               Your project
             </button>
           </div>
-=======
-              </g>
-              <defs>
-                <clipPath id="clip0_82_664">
-                  <rect width="20" height="20" fill="white" />
-                </clipPath>
-              </defs>
-            </svg>
-          </div> */}
-        </div>
-        <div className={styles.toolbarRow}>
->>>>>>> 6e93d7dd
           <div className={styles.topToolbarEL}>
             <svg
               width="24"
