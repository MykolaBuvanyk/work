--- conflicted
+++ resolved
@@ -2239,19 +2239,12 @@
       // Встановлюємо тип поточної фігури
       setCurrentShapeType("extendedHalfCircle");
 
-<<<<<<< HEAD
   // Базовий стан як чистий півкруг (2:1) – потім користувач може збільшувати висоту
   const baseWmm = 120;
   const baseHmm = baseWmm / 2; // 60 мм
   const wPxE = mmToPx(baseWmm);
   const hPxE = mmToPx(baseHmm);
   canvas.setDimensions({ width: wPxE, height: hPxE });
-=======
-      // Встановлюємо розміри canvas (120x84 мм для подовженого півкруга)
-      const wPxE = mmToPx(120);
-      const hPxE = mmToPx(84);
-      canvas.setDimensions({ width: wPxE, height: hPxE });
->>>>>>> f25bfaa7
 
   // Динамічний clipPath (адаптивна форма)
   const d = makeAdaptiveHalfCirclePath(wPxE, hPxE);
@@ -2261,11 +2254,7 @@
       canvas.clipPath = clipPath;
 
       // Оновлюємо розміри в state
-<<<<<<< HEAD
   setSizeValues((prev) => ({ ...prev, width: baseWmm, height: baseHmm }));
-=======
-      setSizeValues((prev) => ({ ...prev, width: 120, height: 84 }));
->>>>>>> f25bfaa7
 
       // Оновлюємо візуальний контур canvas
       updateCanvasOutline();
@@ -2282,17 +2271,11 @@
       // Встановлюємо тип поточної фігури
       setCurrentShapeType("halfCircle");
 
-<<<<<<< HEAD
       // Статичний півкруг (100x50 мм)
       const baseWmm = 100;
       const baseHmm = 50;
       const wPxHC = mmToPx(baseWmm);
       const hPxHC = mmToPx(baseHmm);
-=======
-      // Встановлюємо розміри canvas (100x50 мм для справжнього півкруга)
-      const wPxHC = mmToPx(100);
-      const hPxHC = mmToPx(50);
->>>>>>> f25bfaa7
       canvas.setDimensions({ width: wPxHC, height: hPxHC });
 
       const clipPath = new fabric.Path(
@@ -2310,11 +2293,7 @@
       canvas.clipPath = clipPath;
 
       // Оновлюємо розміри в state
-<<<<<<< HEAD
   setSizeValues((prev) => ({ ...prev, width: baseWmm, height: baseHmm }));
-=======
-      setSizeValues((prev) => ({ ...prev, width: 100, height: 50 }));
->>>>>>> f25bfaa7
 
       // Оновлюємо візуальний контур canvas
       updateCanvasOutline();
