import React, { useState } from "react";
import { useCanvasContext } from "../../contexts/CanvasContext";
import * as fabric from "fabric";
import styles from "./ShapeSelector.module.css";
import ShapeProperties from "../ShapeProperties/ShapeProperties";

const ShapeSelector = ({ isOpen, onClose }) => {
<<<<<<< HEAD
  const { canvas, globalColors } = useCanvasContext();
=======
  const { canvas } = useCanvasContext();
  const [selectedShape, setSelectedShape] = useState(null);
>>>>>>> 431254e9

  const shapes = [
    { id: "rectangle", name: "Rectangle" },
    { id: "roundedCorners", name: "Rounded Corners" },
    { id: "round", name: "Round" },
    { id: "oval", name: "Oval" },
    { id: "hexagon", name: "Hexagon" },
    { id: "octagon", name: "Octagon" },
    { id: "triangle", name: "Triangle" },
    { id: "warningTriangle", name: "Warning Triangle" },
    { id: "semiround", name: "Semi round" },
    { id: "roundTop", name: "Round Top" },
    { id: "leftArrow", name: "Left arrow" },
    { id: "rightArrow", name: "Right arrow" },
    { id: "turnLeft", name: "Turn left" },
    { id: "turnRight", name: "Turn right" },
    { id: "customShape", name: "Custom shape" },
    { id: "line", name: "Line" },
    { id: "dashedLine", name: "Dashed Line" },
  ];

  const addShape = (shapeType) => {
    if (!canvas) return;

    let shape = null;

    switch (shapeType) {
      case "rectangle":
        shape = new fabric.Path("M1 1h52v52H1z", {
          left: 0,
          top: 0,
          fill: globalColors.fillColor || "transparent",
          stroke: globalColors.strokeColor || "#000000",
          strokeWidth: 2,
          originX: "left",
          originY: "top",
        });
        break;

      case "roundedCorners":
        shape = new fabric.Path(
          "M13 1H41C47.6274 1 53 6.37258 53 13V41C53 47.6274 47.6274 53 41 53H13C6.37258 53 1 47.6274 1 41V13C1 6.37258 6.37258 1 13 1Z",
          {
            left: 0,
            top: 0,
            fill: globalColors.fillColor || "transparent",
            stroke: globalColors.strokeColor || "#000000",
            strokeWidth: 2,
            originX: "left",
            originY: "top",
          }
        );
        break;

      case "round":
<<<<<<< HEAD
        shape = new fabric.Path(
          "M30 1a29 29 0 1 1 0 58 29 29 0 0 1 0-58Z",
          {
            left: 0,
            top: 0,
            fill: globalColors.fillColor || "transparent",
            stroke: globalColors.strokeColor || "#000000",
            strokeWidth: 2,
            originX: "left",
            originY: "top",
          }
        );
=======
        shape = new fabric.Path("M30 1a29 29 0 1 1 0 58 29 29 0 0 1 0-58Z", {
          left: 0,
          top: 0,
          fill: "black",
          stroke: "black",
          strokeWidth: 2,
          originX: "left",
          originY: "top",
        });
>>>>>>> 431254e9
        break;

      case "oval":
        shape = new fabric.Path(
          "M30 1c8 0 15 2 21 6 5 4 8 9 8 14s-3 10-8 14c-6 4-13 6-21 6s-15-2-21-6c-5-4-8-9-8-14S4 11 9 7c6-4 13-6 21-6Z",
          {
            left: 0,
            top: 0,
            fill: globalColors.fillColor || "transparent",
            stroke: globalColors.strokeColor || "#000000",
            strokeWidth: 2,
            originX: "left",
            originY: "top",
          }
        );
        break;

      case "hexagon":
<<<<<<< HEAD
        shape = new fabric.Path(
          "M59 27 45 51H16L2 27 16 2h29l14 25Z",
          {
            left: 0,
            top: 0,
            fill: globalColors.fillColor || "transparent",
            stroke: globalColors.strokeColor || "#000000",
            strokeWidth: 2,
            originX: "left",
            originY: "top",
          }
        );
        break;

      case "octagon":
        shape = new fabric.Path(
          "M39 1L55 17V39L39 55H17L1 39V17L17 1H39Z",
          {
            left: 0,
            top: 0,
            fill: globalColors.fillColor || "transparent",
            stroke: globalColors.strokeColor || "#000000",
            strokeWidth: 2,
            originX: "left",
            originY: "top",
          }
        );
=======
        shape = new fabric.Path("M59 27 45 51H16L2 27 16 2h29l14 25Z", {
          left: 0,
          top: 0,
          fill: "black",
          stroke: "black",
          strokeWidth: 2,
          originX: "left",
          originY: "top",
        });
        break;

      case "octagon":
        shape = new fabric.Path("M39 1L55 17V39L39 55H17L1 39V17L17 1H39Z", {
          left: 0,
          top: 0,
          fill: "black",
          stroke: "black",
          strokeWidth: 2,
          originX: "left",
          originY: "top",
        });
>>>>>>> 431254e9
        break;

      case "triangle":
        shape = new fabric.Path("M59 51H2L31 2L59 51Z", {
          left: 0,
          top: 0,
          fill: globalColors.fillColor || "transparent",
          stroke: globalColors.strokeColor || "#000000",
          strokeWidth: 2,
          originX: "left",
          originY: "top",
        });
        break;

      case "warningTriangle":
        shape = new fabric.Path("M1 32V51.5H23.5H43V32L22 2L1 32Z", {
          left: 0,
          top: 0,
          fill: globalColors.fillColor || "transparent",
          stroke: globalColors.strokeColor || "#000000",
          strokeWidth: 2,
          originX: "left",
          originY: "top",
        });
        break;

      case "semiround":
        shape = new fabric.Path(
          "M57 28.5C57 24.7573 56.2628 21.0513 54.8306 17.5935C53.3983 14.1357 51.299 10.9939 48.6525 8.34746C46.0061 5.70099 42.8643 3.60169 39.4065 2.16943C35.9487 0.737174 32.2427 -1.63597e-07 28.5 0C24.7573 1.63597e-07 21.0513 0.737175 17.5935 2.16943C14.1357 3.60169 10.9939 5.70099 8.34746 8.34746C5.70099 10.9939 3.60169 14.1357 2.16943 17.5935C0.737174 21.0513 -3.27195e-07 24.7573 0 28.5L28.5 28.5H57Z",
          {
            left: 0,
            top: 0,
            fill: globalColors.fillColor || "transparent",
            stroke: globalColors.strokeColor || "#000000",
            strokeWidth: 2,
            originX: "left",
            originY: "top",
          }
        );
        break;

      case "roundTop":
<<<<<<< HEAD
        shape = new fabric.Path("M 0 100 L 0 50 Q 0 0 50 0 Q 100 0 100 50 L 100 100 Z", {
          left: 0,
          top: 0,
          fill: globalColors.fillColor || "transparent",
          stroke: globalColors.strokeColor || "#000000",
          strokeWidth: 2,
          originX: "left",
          originY: "top",
        });
        break;

      case "leftArrow":
=======
>>>>>>> 431254e9
        shape = new fabric.Path(
          "M 0 100 L 0 50 Q 0 0 50 0 Q 100 0 100 50 L 100 100 Z",
          {
            left: 0,
            top: 0,
            fill: globalColors.fillColor || "transparent",
            stroke: globalColors.strokeColor || "#000000",
            strokeWidth: 2,
            originX: "left",
            originY: "top",
          }
        );
        break;

      case "leftArrow":
        shape = new fabric.Path("M56 34V10H18V3L2 22L18 41V34H56Z", {
          left: 0,
          top: 0,
          fill: "black",
          stroke: "black",
          strokeWidth: 2,
          originX: "left",
          originY: "top",
        });
        break;

      case "rightArrow":
<<<<<<< HEAD
        shape = new fabric.Path(
          "M1 34V10H39V3L55 22L39 41V34H1Z",
          {
            left: 0,
            top: 0,
            fill: globalColors.fillColor || "transparent",
            stroke: globalColors.strokeColor || "#000000",
            strokeWidth: 2,
            originX: "left",
            originY: "top",
          }
        );
        break;

      case "turnLeft":
        shape = new fabric.Path(
          "M14 45H43V1H13L2 23L14 45Z",
          {
            left: 0,
            top: 0,
            fill: globalColors.fillColor || "transparent",
            stroke: globalColors.strokeColor || "#000000",
            strokeWidth: 2,
            originX: "left",
            originY: "top",
          }
        );
        break;

      case "turnRight":
        shape = new fabric.Path(
          "M30 45H1V1H31L42 23L30 45Z",
          {
            left: 0,
            top: 0,
            fill: globalColors.fillColor || "transparent",
            stroke: globalColors.strokeColor || "#000000",
            strokeWidth: 2,
            originX: "left",
            originY: "top",
          }
        );
        break;

      case "customShape":
        shape = new fabric.Path(
          "M1 16V48L17 43L38 52L53 43V16H38L21 2L1 16Z",
          {
            left: 0,
            top: 0,
            fill: globalColors.fillColor || "transparent",
            stroke: globalColors.strokeColor || "#000000",
            strokeWidth: 2,
            originX: "left",
            originY: "top",
          }
        );
=======
        shape = new fabric.Path("M1 34V10H39V3L55 22L39 41V34H1Z", {
          left: 0,
          top: 0,
          fill: "black",
          stroke: "black",
          strokeWidth: 2,
          originX: "left",
          originY: "top",
        });
        break;

      case "turnLeft":
        shape = new fabric.Path("M14 45H43V1H13L2 23L14 45Z", {
          left: 0,
          top: 0,
          fill: "black",
          stroke: "black",
          strokeWidth: 2,
          originX: "left",
          originY: "top",
        });
        break;

      case "turnRight":
        shape = new fabric.Path("M30 45H1V1H31L42 23L30 45Z", {
          left: 0,
          top: 0,
          fill: "black",
          stroke: "black",
          strokeWidth: 2,
          originX: "left",
          originY: "top",
        });
        break;

      case "customShape":
        shape = new fabric.Path("M1 16V48L17 43L38 52L53 43V16H38L21 2L1 16Z", {
          left: 0,
          top: 0,
          fill: "black",
          stroke: "black",
          strokeWidth: 2,
          originX: "left",
          originY: "top",
        });
>>>>>>> 431254e9
        break;

      case "line":
        shape = new fabric.Path("M0 0L100 0", {
          left: 0,
          top: 0,
          stroke: globalColors.strokeColor || "#000000",
          strokeWidth: 3,
          fill: "",
          originX: "left",
          originY: "top",
        });
        break;

      case "dashedLine":
        shape = new fabric.Path("M0 0L100 0", {
          left: 0,
          top: 0,
          stroke: globalColors.strokeColor || "#000000",
          strokeWidth: 3,
          strokeDashArray: [5, 5],
          fill: "",
          originX: "left",
          originY: "top",
        });
        break;

      default:
        return;
    }

    if (shape) {
      canvas.add(shape);
      canvas.setActiveObject(shape);
      canvas.renderAll();
      onClose();
      setSelectedShape(shapeType);
    }
  };

  const closeModal = () => setSelectedShape(null);

  const renderShapeIcon = (shapeType) => {
    switch (shapeType) {
      case "rectangle":
        return (
          <svg
            xmlns="http://www.w3.org/2000/svg"
            width="54"
            height="54"
            fill="none"
          >
            <path fill="#000" stroke="#000" strokeWidth="2" d="M1 1h52v52H1z" />
          </svg>
        );

      case "roundedCorners":
        return (
          <svg
            xmlns="http://www.w3.org/2000/svg"
            width="54"
            height="54"
            fill="none"
          >
            <rect
              width="52"
              height="52"
              x="1"
              y="1"
              fill="#000"
              stroke="#000"
              strokeWidth="2"
              rx="12"
            />
          </svg>
        );

      case "round":
        return (
          <svg
            xmlns="http://www.w3.org/2000/svg"
            width="60"
            height="60"
            fill="none"
          >
            <path
              fill="#000"
              stroke="#000"
              strokeWidth="2"
              d="M30 1a29 29 0 1 1 0 58 29 29 0 0 1 0-58Z"
            />
          </svg>
        );

      case "oval":
        return (
          <svg
            xmlns="http://www.w3.org/2000/svg"
            width="60"
            height="42"
            fill="none"
          >
            <path
              fill="#000"
              stroke="#000"
              strokeWidth="2"
              d="M30 1c8 0 15 2 21 6 5 4 8 9 8 14s-3 10-8 14c-6 4-13 6-21 6s-15-2-21-6c-5-4-8-9-8-14S4 11 9 7c6-4 13-6 21-6Z"
            />
          </svg>
        );

      case "hexagon":
        return (
          <svg
            xmlns="http://www.w3.org/2000/svg"
            width="61"
            height="53"
            fill="none"
          >
            <path
              fill="#000"
              stroke="#000"
              strokeWidth="2"
              d="M59 27 45 51H16L2 27 16 2h29l14 25Z"
            />
          </svg>
        );

      case "octagon":
        return (
          <svg
            xmlns="http://www.w3.org/2000/svg"
            width="56"
            height="56"
            fill="none"
          >
            <path
              fill="#000"
              stroke="#000"
              strokeWidth="2"
              d="m39 1 16 16v22L39 55H17L1 39V17L17 1h22Z"
            />
          </svg>
        );

      case "triangle":
        return (
          <svg
            xmlns="http://www.w3.org/2000/svg"
            width="61"
            height="52"
            fill="none"
          >
            <path
              fill="#000"
              stroke="#000"
              strokeWidth="2"
              d="M59 51H2L31 2l28 49Z"
            />
          </svg>
        );

      case "warningTriangle":
        return (
          <svg
            xmlns="http://www.w3.org/2000/svg"
            width="44"
            height="53"
            fill="none"
          >
            <path
              fill="#000"
              stroke="#000"
              strokeWidth="2"
              d="M1 32v20h42V32L22 2 1 32Z"
            />
          </svg>
        );

      case "semiround":
        return (
          <svg
            xmlns="http://www.w3.org/2000/svg"
            width="57"
            height="29"
            fill="none"
          >
            <path fill="#000" d="M57 29a29 29 0 0 0-57 0h57Z" />
          </svg>
        );

      case "roundTop":
        return (
          <svg
            xmlns="http://www.w3.org/2000/svg"
            width="44"
            height="44"
            fill="none"
          >
            <path fill="#000" d="M44 22a22 22 0 1 0-44 0h44ZM0 22h44v20H0z" />
          </svg>
        );
      case "leftArrow":
        return (
          <svg
            xmlns="http://www.w3.org/2000/svg"
            width="57"
            height="44"
            fill="none"
          >
            <path
              fill="#000"
              stroke="#000"
              strokeWidth="2"
              d="M56 34V10H18V3L2 22l16 19v-7h38Z"
            />
          </svg>
        );
      case "rightArrow":
        return (
          <svg
            xmlns="http://www.w3.org/2000/svg"
            width="57"
            height="44"
            fill="none"
          >
            <path
              fill="#000"
              stroke="#000"
              strokeWidth="2"
              d="M1 34V10h38V3l16 19-16 19v-7H1Z"
            />
          </svg>
        );

      case "turnLeft":
        return (
          <svg
            xmlns="http://www.w3.org/2000/svg"
            width="44"
            height="46"
            fill="none"
          >
            <path
              fill="#000"
              stroke="#000"
              strokeWidth="2"
              d="M14 45h29V1H13L2 23l12 22Z"
            />
          </svg>
        );

      case "turnRight":
        return (
          <svg
            xmlns="http://www.w3.org/2000/svg"
            width="44"
            height="46"
            fill="none"
          >
            <path
              fill="#000"
              stroke="#000"
              strokeWidth="2"
              d="M30 45H1V1h30l11 22-12 22Z"
            />
          </svg>
        );

      case "customShape":
        return (
          <svg
            xmlns="http://www.w3.org/2000/svg"
            width="54"
            height="53"
            fill="none"
          >
            <path
              fill="#000"
              stroke="#000"
              strokeWidth="2"
              d="M1 16v32l16-5 21 9 15-9V16H38L21 2 1 16Z"
            />
          </svg>
        );

      case "line":
        return (
          <svg
            xmlns="http://www.w3.org/2000/svg"
            width="62"
            height="2"
            fill="none"
          >
            <path stroke="#000" strokeWidth="2" d="M0 1h62" />
          </svg>
        );

      case "dashedLine":
        return (
          <svg
            xmlns="http://www.w3.org/2000/svg"
            width="62"
            height="2"
            fill="none"
          >
            <path
              stroke="#000"
              strokeDasharray="10.5 4.5"
              strokeWidth="2"
              d="M0 1h62"
            />
          </svg>
        );

      default:
        return <div></div>;
    }
  };

  return (
    <>
      {isOpen && (
        <div className={styles.shapeSelector}>
          <div className={styles.dropdown}>
            <div className={styles.dropdownHeader}>
              <h3>Shapes</h3>
              <button className={styles.closeBtn} onClick={onClose}>
                <svg
                  width="24"
                  height="24"
                  viewBox="0 0 24 24"
                  fill="none"
                  xmlns="http://www.w3.org/2000/svg"
                >
                  <path
                    d="M12.0008 12.0001L14.8292 14.8285M9.17236 14.8285L12.0008 12.0001L9.17236 14.8285ZM14.8292 9.17163L12.0008 12.0001L14.8292 9.17163ZM12.0008 12.0001L9.17236 9.17163L12.0008 12.0001Z"
                    stroke="#006CA4"
                    strokeWidth="1.5"
                    strokeLinecap="round"
                    strokeLinejoin="round"
                  />
                  <path
                    d="M12 22C17.5228 22 22 17.5228 22 12C22 6.47715 17.5228 2 12 2C6.47715 2 2 6.47715 2 12C2 17.5228 6.47715 22 12 22Z"
                    stroke="#006CA4"
                    strokeWidth="1.5"
                    strokeLinecap="round"
                    strokeLinejoin="round"
                  />
                </svg>
              </button>
            </div>

            <div className={styles.content}>
              <div className={styles.shapesGrid}>
                {shapes.map((shape) => (
                  <div
                    key={shape.id}
                    className={styles.shapeItem}
                    onClick={() => addShape(shape.id)}
                    title={shape.name}
                  >
                    <div className={styles.shapeIcon}>
                      {renderShapeIcon(shape.id)}
                    </div>
                    <span className={styles.shapeName}>{shape.name}</span>
                  </div>
                ))}
              </div>
            </div>
          </div>
        </div>
      )}
      {selectedShape && (
        <ShapeProperties
          isOpen={!!selectedShape}
          shapeType={selectedShape}
          onClose={closeModal}
        />
      )}
    </>
  );
};

export default ShapeSelector;<|MERGE_RESOLUTION|>--- conflicted
+++ resolved
@@ -5,12 +5,8 @@
 import ShapeProperties from "../ShapeProperties/ShapeProperties";
 
 const ShapeSelector = ({ isOpen, onClose }) => {
-<<<<<<< HEAD
   const { canvas, globalColors } = useCanvasContext();
-=======
-  const { canvas } = useCanvasContext();
   const [selectedShape, setSelectedShape] = useState(null);
->>>>>>> 431254e9
 
   const shapes = [
     { id: "rectangle", name: "Rectangle" },
@@ -66,7 +62,6 @@
         break;
 
       case "round":
-<<<<<<< HEAD
         shape = new fabric.Path(
           "M30 1a29 29 0 1 1 0 58 29 29 0 0 1 0-58Z",
           {
@@ -79,17 +74,6 @@
             originY: "top",
           }
         );
-=======
-        shape = new fabric.Path("M30 1a29 29 0 1 1 0 58 29 29 0 0 1 0-58Z", {
-          left: 0,
-          top: 0,
-          fill: "black",
-          stroke: "black",
-          strokeWidth: 2,
-          originX: "left",
-          originY: "top",
-        });
->>>>>>> 431254e9
         break;
 
       case "oval":
@@ -108,7 +92,6 @@
         break;
 
       case "hexagon":
-<<<<<<< HEAD
         shape = new fabric.Path(
           "M59 27 45 51H16L2 27 16 2h29l14 25Z",
           {
@@ -136,29 +119,6 @@
             originY: "top",
           }
         );
-=======
-        shape = new fabric.Path("M59 27 45 51H16L2 27 16 2h29l14 25Z", {
-          left: 0,
-          top: 0,
-          fill: "black",
-          stroke: "black",
-          strokeWidth: 2,
-          originX: "left",
-          originY: "top",
-        });
-        break;
-
-      case "octagon":
-        shape = new fabric.Path("M39 1L55 17V39L39 55H17L1 39V17L17 1H39Z", {
-          left: 0,
-          top: 0,
-          fill: "black",
-          stroke: "black",
-          strokeWidth: 2,
-          originX: "left",
-          originY: "top",
-        });
->>>>>>> 431254e9
         break;
 
       case "triangle":
@@ -201,7 +161,6 @@
         break;
 
       case "roundTop":
-<<<<<<< HEAD
         shape = new fabric.Path("M 0 100 L 0 50 Q 0 0 50 0 Q 100 0 100 50 L 100 100 Z", {
           left: 0,
           top: 0,
@@ -214,8 +173,6 @@
         break;
 
       case "leftArrow":
-=======
->>>>>>> 431254e9
         shape = new fabric.Path(
           "M 0 100 L 0 50 Q 0 0 50 0 Q 100 0 100 50 L 100 100 Z",
           {
@@ -243,7 +200,6 @@
         break;
 
       case "rightArrow":
-<<<<<<< HEAD
         shape = new fabric.Path(
           "M1 34V10H39V3L55 22L39 41V34H1Z",
           {
@@ -301,53 +257,6 @@
             originY: "top",
           }
         );
-=======
-        shape = new fabric.Path("M1 34V10H39V3L55 22L39 41V34H1Z", {
-          left: 0,
-          top: 0,
-          fill: "black",
-          stroke: "black",
-          strokeWidth: 2,
-          originX: "left",
-          originY: "top",
-        });
-        break;
-
-      case "turnLeft":
-        shape = new fabric.Path("M14 45H43V1H13L2 23L14 45Z", {
-          left: 0,
-          top: 0,
-          fill: "black",
-          stroke: "black",
-          strokeWidth: 2,
-          originX: "left",
-          originY: "top",
-        });
-        break;
-
-      case "turnRight":
-        shape = new fabric.Path("M30 45H1V1H31L42 23L30 45Z", {
-          left: 0,
-          top: 0,
-          fill: "black",
-          stroke: "black",
-          strokeWidth: 2,
-          originX: "left",
-          originY: "top",
-        });
-        break;
-
-      case "customShape":
-        shape = new fabric.Path("M1 16V48L17 43L38 52L53 43V16H38L21 2L1 16Z", {
-          left: 0,
-          top: 0,
-          fill: "black",
-          stroke: "black",
-          strokeWidth: 2,
-          originX: "left",
-          originY: "top",
-        });
->>>>>>> 431254e9
         break;
 
       case "line":
