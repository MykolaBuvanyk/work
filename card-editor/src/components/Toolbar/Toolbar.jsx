import React, { useState, useEffect, useRef } from "react";
import { lockPolygonPoints } from "./lockShapePoints";
import { useCanvasContext } from "../../contexts/CanvasContext";
import * as fabric from "fabric";
import paper from "paper";
import QRCode from "qrcode";
import JsBarcode from "jsbarcode";
import * as XLSX from "xlsx";
import UndoRedo from "../UndoRedo/UndoRedo"; // Імпорт компонента
import QRCodeGenerator from "../QRCodeGenerator/QRCodeGenerator";
import BarCodeGenerator from "../BarCodeGenerator/BarCodeGenerator";
import ShapeSelector from "../ShapeSelector/ShapeSelector";
import CutSelector from "../CutSelector/CutSelector";
import IconMenu from "../IconMenu/IconMenu";
import ShapeProperties from "../ShapeProperties/ShapeProperties";
import styles from "./Toolbar.module.css";
import {
  Icon0,
  Icon1,
  Icon2,
  Icon3,
  Icon4,
  Icon5,
  Icon6,
  Icon7,
  Icon8,
  Icon9,
  Icon10,
  Icon11,
  Icon12,
  Icon13,
  Icon14,
  A1,
  A2,
  A3,
  A4,
  A5,
  A6,
  A7,
  A8,
  A9,
  A10,
  A11,
  A12,
  A13,
  A14,
  Image,
  Upload,
  Shape,
  Border,
  Cut,
  QrCode,
  BarCode,
  Hole1,
  Hole2,
  Hole3,
  Hole4,
  Hole5,
  Hole6,
  Hole7,
} from "../../assets/Icons";

// Local cache for inner stroke classes (не додаємо в fabric namespace)
let InnerStrokeRectClass = null;
let InnerStrokeCircleClass = null;
let InnerStrokeEllipseClass = null;
let InnerStrokePolygonClass = null;

const Toolbar = () => {
  const {
    canvas,
    globalColors,
    updateGlobalColors,
    isCustomShapeMode,
    setIsCustomShapeMode,
  } = useCanvasContext();
  // Unit conversion helpers (assume CSS 96 DPI)
  const PX_PER_MM = 96 / 25.4;
  const mmToPx = (mm) => (typeof mm === "number" ? Math.round(mm * PX_PER_MM) : 0);
  const pxToMm = (px) => (typeof px === "number" ? px / PX_PER_MM : 0);
  // Единое округление до 1 знака после запятой для значений в мм (во избежание 5.1999999999)
  const round1 = (n) => Math.round((Number(n) || 0) * 10) / 10;
  const [activeObject, setActiveObject] = useState(null);
  const [sizeValues, setSizeValues] = useState({
    // Store UI values in millimeters
    width: 150,
    height: 150,
    cornerRadius: 0,
  });
  const [currentShapeType, setCurrentShapeType] = useState(null); // Тип поточної фігури
  const [thickness, setThickness] = useState(1.6);
  const [isAdhesiveTape, setIsAdhesiveTape] = useState(false);
  const fileInputRef = useRef(null);
  const [isQrOpen, setIsQrOpen] = useState(false);
  const [isBarCodeOpen, setIsBarCodeOpen] = useState(false);
  const [isShapeOpen, setIsShapeOpen] = useState(false);
  const [isCutOpen, setIsCutOpen] = useState(false);
  const [isIconMenuOpen, setIsIconMenuOpen] = useState(false);
  const [isShapePropertiesOpen, setIsShapePropertiesOpen] = useState(false);
  const [copiesCount, setCopiesCount] = useState(1);
  const [holesDiameter, setHolesDiameter] = useState(2.5);
  const [isHolesSelected, setIsHolesSelected] = useState(false);
  const [activeHolesType, setActiveHolesType] = useState(1); // 1..7, за замовчуванням — без отворів
<<<<<<< HEAD
  const [selectedColorIndex, setSelectedColorIndex] = useState(0); // Індекс обраного кольору (0 - перший колір за замовчуванням)
=======
  // Користувач вибрав фігуру вручну (для розблокування останньої іконки в блоці 1)
  const [hasUserPickedShape, setHasUserPickedShape] = useState(false);
  // Режим кастомної фігури (редагування вершин) — тепер у контексті
  const anchorsRef = useRef([]); // масив fabric.Circle для вершин
  const customPointsRef = useRef(null); // поточні точки полігона в px
  const lastValidPointsRef = useRef(null); // останні валідні точки
  const initialOrientationRef = useRef(0); // початковий знак орієнтації
>>>>>>> c7ae271d
  // Set default selected shape on mount
  useEffect(() => {
    // Choose the default shape type, e.g., rectangle
    setCurrentShapeType("rectangle");
    // Call addRectangle to initialize the canvas with the default shape
    if (canvas) {
      addRectangle();
    }
  }, [canvas]);

  // Визначаємо, чи наразі вибране коло (для відключення Corner radius)
  const isCircleSelected =
    (activeObject &&
      (activeObject.type === "circle" || activeObject.isCircle)) ||
    currentShapeType === "circle" ||
    currentShapeType === "circleWithLine" ||
    currentShapeType === "circleWithCross";
  const addQrCode = () => {
    setIsQrOpen(true);
  };

  const addBarCode = () => {
    setIsBarCodeOpen(true);
  };

  const addShape = () => {
    setIsShapeOpen(true);
  };

  // Обгортка для кліків по фігурах: виклик функції та фіксація вибору користувача
  const withShapePick = (fn) => () => {
    fn();
    setHasUserPickedShape(true);
    // При виборі нової фігури — виходимо з режиму кастомної фігури
    if (isCustomShapeMode) exitCustomShapeMode();
  };

  // ======= Custom Shape (vertex editing) =======
  const supportsCustomShape = (type) => {
    // Підтримуємо лише фігури з кутами
    const supported = new Set([
      "rectangle",
      "hexagon",
      "octagon",
      "triangle",
      "arrowLeft",
      "arrowRight",
      "flag",
      // "diamond", // якщо використовується
    ]);
    return supported.has(type);
  };

  const getCanvasSizePx = () => {
    if (!canvas) return { width: 0, height: 0 };
    const zoom = typeof canvas.getZoom === "function" ? canvas.getZoom() : 1;
    return {
      width: Math.round(canvas.getWidth() / (zoom || 1)),
      height: Math.round(canvas.getHeight() / (zoom || 1)),
    };
  };

  const getBasePointsForCurrentShape = () => {
    if (!canvas) return [];
    const { width: w, height: h } = getCanvasSizePx();
    switch (currentShapeType) {
      case "rectangle":
        return [
          { x: 0, y: 0 },
          { x: w, y: 0 },
          { x: w, y: h },
          { x: 0, y: h },
        ];
      case "hexagon":
        return [
          { x: w * 0.25, y: 0 },
          { x: w * 0.75, y: 0 },
          { x: w, y: h * 0.5 },
          { x: w * 0.75, y: h },
          { x: w * 0.25, y: h },
          { x: 0, y: h * 0.5 },
        ];
      case "octagon":
        return [
          { x: w * 0.3, y: 0 },
          { x: w * 0.7, y: 0 },
          { x: w, y: h * 0.3 },
          { x: w, y: h * 0.7 },
          { x: w * 0.7, y: h },
          { x: w * 0.3, y: h },
          { x: 0, y: h * 0.7 },
          { x: 0, y: h * 0.3 },
        ];
      case "triangle":
        return [
          { x: w / 2, y: 0 },
          { x: w, y: h },
          { x: 0, y: h },
        ];
      case "adaptiveTriangle":
        return getAdaptiveTrianglePoints(w, h);
      case "arrowLeft":
        return [
          { x: 0, y: h * 0.5625 },
          { x: w * 0.25, y: h * 0.1875 },
          { x: w * 0.25, y: h * 0.375 },
          { x: w, y: h * 0.375 },
          { x: w, y: h * 0.75 },
          { x: w * 0.25, y: h * 0.75 },
          { x: w * 0.25, y: h * 0.9375 },
        ];
      case "arrowRight":
        return [
          { x: w, y: h * 0.5625 },
          { x: w * 0.75, y: h * 0.1875 },
          { x: w * 0.75, y: h * 0.375 },
          { x: 0, y: h * 0.375 },
          { x: 0, y: h * 0.75 },
          { x: w * 0.75, y: h * 0.75 },
          { x: w * 0.75, y: h * 0.9375 },
        ];
      case "flag":
        return [
          { x: 0, y: h * 0.4 },
          { x: 0, y: h * 0.8 },
          { x: w * 0.25, y: h * 0.7 },
          { x: w * 0.5, y: h * 0.85 },
          { x: w * 0.733, y: h * 0.7 },
          { x: w * 0.733, y: h * 0.4 },
          { x: w * 0.5, y: h * 0.35 },
          { x: w * 0.292, y: 0 },
          { x: 0, y: h * 0.4 },
        ];
      default:
        return [];
    }
  };

  const clampPoint = (p, w, h) => ({
    x: Math.max(0, Math.min(w, p.x)),
    y: Math.max(0, Math.min(h, p.y)),
  });

  const rebuildClipPathFromPoints = () => {
    if (!canvas || !customPointsRef.current) return;
    const { width: w, height: h } = getCanvasSizePx();
    // гарантуємо межі
    customPointsRef.current = customPointsRef.current.map((pt) =>
      clampPoint(pt, w, h)
    );
    const rPx = isCustomShapeMode ? 0 : mmToPx(sizeValues.cornerRadius || 0);
    const d = buildRoundedPolygonPath(customPointsRef.current, rPx);
    const newCP = new fabric.Path(d, { absolutePositioned: true });
    canvas.clipPath = newCP;
    updateCanvasOutline();
    updateExistingBorders();
    // оновити отвори, якщо увімкнені
    if (isHolesSelected && activeHolesType !== 1) {
      recomputeHolesAfterResize();
    }
    canvas.renderAll();
  };

  const toDegrees = (rad) => (rad * 180) / Math.PI;
  const angleAtVertex = (pts, i) => {
    const n = pts.length;
    if (n < 3) return 180;
    const prev = pts[(i - 1 + n) % n];
    const cur = pts[i];
    const next = pts[(i + 1) % n];
    const ux = prev.x - cur.x,
      uy = prev.y - cur.y;
    const vx = next.x - cur.x,
      vy = next.y - cur.y;
    const nu = Math.hypot(ux, uy) || 1;
    const nv = Math.hypot(vx, vy) || 1;
    const dot = (ux * vx + uy * vy) / (nu * nv);
    const c = Math.max(-1, Math.min(1, dot));
    return toDegrees(Math.acos(c));
  };

  const edgeLen = (a, b) => Math.hypot(a.x - b.x, a.y - b.y);
  const isAnglesOkAround = (pts, i, minAngleDeg) => {
    const n = pts.length;
    const idxs = [i, (i - 1 + n) % n, (i + 1) % n];
    return idxs.every((k) => angleAtVertex(pts, k) >= minAngleDeg);
  };

  const isValidPolygonAtIndex = (pts, i, minAngle = 5.25, minEdge = 4) => {
    const sameOrientation =
      Math.sign(polygonSignedArea(pts) || 0) ===
      Math.sign(initialOrientationRef.current || 0);
    if (!sameOrientation) return false;
    if (violatesSelfIntersection(pts, i)) return false;
    const prevIdx = (i - 1 + pts.length) % pts.length;
    const nextIdx = (i + 1) % pts.length;
    if (edgeLen(pts[prevIdx], pts[i]) < minEdge) return false;
    if (edgeLen(pts[i], pts[nextIdx]) < minEdge) return false;
    if (!isAnglesOkAround(pts, i, minAngle)) return false;
    return true;
  };

  const stepToValidPoint = (prev, cand, i) => {
    const ptsBase = customPointsRef.current?.slice();
    if (!ptsBase) return prev;
    const dx = cand.x - prev.x;
    const dy = cand.y - prev.y;
    const dist = Math.hypot(dx, dy);
    if (dist === 0) return prev;
    const step = 1; // px
    const steps = Math.min(2000, Math.ceil(dist / step));
    let best = { ...prev };
    for (let s = 1; s <= steps; s++) {
      const t = s / steps;
      const p = { x: prev.x + dx * t, y: prev.y + dy * t };
      const pts = ptsBase.slice();
      pts[i] = p;
      if (!isValidPolygonAtIndex(pts, i)) break;
      best = p;
    }
    return best;
  };

  const polygonSignedArea = (pts) => {
    let s = 0;
    for (let i = 0, n = pts.length; i < n; i++) {
      const a = pts[i];
      const b = pts[(i + 1) % n];
      s += a.x * b.y - b.x * a.y;
    }
    return s / 2;
  };

  // Перевірка перетину відрізків (виключаючи сусідні ребра)
  const segIntersect = (a, b, c, d) => {
    const cross = (p, q, r) =>
      (q.x - p.x) * (r.y - p.y) - (q.y - p.y) * (r.x - p.x);
    const onSeg = (p, q, r) =>
      Math.min(p.x, r.x) <= q.x &&
      q.x <= Math.max(p.x, r.x) &&
      Math.min(p.y, r.y) <= q.y &&
      q.y <= Math.max(p.y, r.y);
    const d1 = cross(a, b, c);
    const d2 = cross(a, b, d);
    const d3 = cross(c, d, a);
    const d4 = cross(c, d, b);
    if (
      ((d1 > 0 && d2 < 0) || (d1 < 0 && d2 > 0)) &&
      ((d3 > 0 && d4 < 0) || (d3 < 0 && d4 > 0))
    )
      return true;
    if (d1 === 0 && onSeg(a, c, b)) return true;
    if (d2 === 0 && onSeg(a, d, b)) return true;
    if (d3 === 0 && onSeg(c, a, d)) return true;
    if (d4 === 0 && onSeg(c, b, d)) return true;
    return false;
  };

  const violatesSelfIntersection = (pts, movedIndex) => {
    const n = pts.length;
    if (n < 4) return false;
    // перевіряємо два ребра з movedIndex: (i-1,i) і (i,i+1)
    const i = movedIndex;
    const e1a = pts[(i - 1 + n) % n];
    const e1b = pts[i];
    const e2a = pts[i];
    const e2b = pts[(i + 1) % n];
    for (let j = 0; j < n; j++) {
      const a = pts[j];
      const b = pts[(j + 1) % n];
      // пропускаємо суміжні ребра і те ж саме ребро
      const skip =
        j === i ||
        (j + 1) % n === i ||
        j === (i - 1 + n) % n ||
        (j + 1) % n === (i - 1 + n) % n ||
        j === (i + 1) % n ||
        (j + 1) % n === (i + 1) % n;
      if (skip) continue;
      if (segIntersect(e1a, e1b, a, b) || segIntersect(e2a, e2b, a, b))
        return true;
    }
    return false;
  };

  const removeAnchors = () => {
    if (!canvas) return;
    anchorsRef.current.forEach((a) => canvas.remove(a));
    anchorsRef.current = [];
  };

  const positionAnchors = () => {
    if (!canvas || !customPointsRef.current) return;
    anchorsRef.current.forEach((a, i) => {
      const pt = customPointsRef.current[i];
      a.set({ left: pt.x, top: pt.y });
      a.setCoords();
    });
  };

  const createAnchors = () => {
    if (!canvas || !customPointsRef.current) return;
    removeAnchors();
    const anchors = customPointsRef.current.map((pt, i) => {
      const c = new fabric.Circle({
        left: pt.x,
        top: pt.y,
        radius: 8,
        fill: "#ffffff",
        stroke: "#006CA4",
        strokeWidth: 3,
        shadow: new fabric.Shadow({
          color: "#79b8df",
          blur: 8,
          offsetX: 0,
          offsetY: 0,
        }),
        originX: "center",
        originY: "center",
        hasControls: false,
        hasBorders: false,
        hoverCursor: "grab",
        name: "vertex",
        vertexIndex: i,
        excludeFromExport: true,
        selectable: true,
        evented: true,
      });
      c.on("mousedown", () => {
        c.set({ hoverCursor: "grabbing" });
      });
      c.on("mouseup", () => {
        c.set({ hoverCursor: "grab" });
      });
      c.on("moving", () => {
        const { width: w, height: h } = getCanvasSizePx();
        // кламп центру якоря в межах полотна
        const candidate = {
          x: Math.max(0, Math.min(w, c.left)),
          y: Math.max(0, Math.min(h, c.top)),
        };
        const pts = customPointsRef.current.slice();
        const prevValid = lastValidPointsRef.current?.[i] || pts[i];

        // знайти найближчу валідну точку на відрізку prev->candidate
        const best = stepToValidPoint(prevValid, candidate, i);
        c.set({ left: best.x, top: best.y });
        c.setCoords();

        // якщо точка не змінилась – оновлюємо лише візуально якір
        customPointsRef.current[i] = { ...best };
        if (!lastValidPointsRef.current)
          lastValidPointsRef.current = pts.slice();
        lastValidPointsRef.current[i] = { ...best };
        rebuildClipPathFromPoints();
      });
      return c;
    });
    anchors.forEach((a) => canvas.add(a));
    anchorsRef.current = anchors;
    anchors.forEach((a) => canvas.bringToFront(a));
    canvas.renderAll();
  };

  const exitCustomShapeMode = () => {
    setIsCustomShapeMode(false);
    removeAnchors();
    customPointsRef.current = null;
    lastValidPointsRef.current = null;
    canvas && canvas.renderAll();
  };

  const enterCustomShapeMode = () => {
    if (!canvas || !supportsCustomShape(currentShapeType)) return;
    // Ініціалізуємо точки від базової форми
    const pts = getBasePointsForCurrentShape();
    if (!pts || !pts.length) return;
    customPointsRef.current = pts.map((p) => ({ x: p.x, y: p.y }));
    lastValidPointsRef.current = customPointsRef.current.map((p) => ({ ...p }));
    initialOrientationRef.current = polygonSignedArea(customPointsRef.current);
    // Закриваємо модалку пропертей, якщо вона відкрита
    try {
      setIsShapePropertiesOpen && setIsShapePropertiesOpen(false);
    } catch {}
    setIsCustomShapeMode(true);
    createAnchors();
  };

  const toggleCustomShapeMode = () => {
    if (isCustomShapeMode) exitCustomShapeMode();
    else enterCustomShapeMode();
  };

  // Якщо змінюється тип фігури — виходимо з режиму кастомної фігури
  useEffect(() => {
    if (isCustomShapeMode) exitCustomShapeMode();
    // eslint-disable-next-line react-hooks/exhaustive-deps
  }, [currentShapeType]);

  // Preserve current theme background when clearing/changing shape
  const clearCanvasPreserveTheme = () => {
    if (!canvas) return;
    const bg =
      canvas.backgroundColor ||
      canvas.get("backgroundColor") ||
      globalColors?.backgroundColor;
    canvas.clear();
    if (bg) canvas.set("backgroundColor", bg);
  };

  const openIconMenu = () => {
    setIsIconMenuOpen(true);
  };

  // Оновлення активного об'єкта та розмірів при зміні
  useEffect(() => {
    if (canvas) {
      const getLogicalCanvasSize = () => {
        if (typeof canvas.getDesignSize === "function") {
          return canvas.getDesignSize(); // returns px
        }
        const zoom =
          typeof canvas.getZoom === "function" ? canvas.getZoom() : 1;
        return {
          width: Math.round(canvas.getWidth() / (zoom || 1)),
          height: Math.round(canvas.getHeight() / (zoom || 1)),
        }; // px
      };

      // (Видалено mouse:down: заважав drag якорів)

      canvas.on("selection:created", () => {
        const obj = canvas.getActiveObject();
        // Якщо клік по якорю кастомної фігури — ігноруємо будь-які проперті
        if (obj && obj.name === "vertex") return;
        setActiveObject(obj);
        if (obj) {
          const wPx = Math.round(obj.width * obj.scaleX);
          const hPx = Math.round(obj.height * obj.scaleY);
          setSizeValues({
            width: Number(pxToMm(wPx).toFixed(1)),
            height: Number(pxToMm(hPx).toFixed(1)),
            cornerRadius: Number(pxToMm(obj.rx || 0).toFixed(1)),
          });
        }
      });
      canvas.on("selection:updated", () => {
        const obj = canvas.getActiveObject();
        if (obj && obj.name === "vertex") return;
        setActiveObject(obj);
        if (obj) {
          const wPx = Math.round(obj.width * obj.scaleX);
          const hPx = Math.round(obj.height * obj.scaleY);
          setSizeValues({
            width: Number(pxToMm(wPx).toFixed(1)),
            height: Number(pxToMm(hPx).toFixed(1)),
            cornerRadius: Number(pxToMm(obj.rx || 0).toFixed(1)),
          });
        }
      });
      canvas.on("selection:cleared", () => {
        setActiveObject(null);
        // Коли нічого не вибрано, показуємо розміри canvas
        const sz = getLogicalCanvasSize();
        setSizeValues({
          width: Number(pxToMm(sz.width).toFixed(1)),
          height: Number(pxToMm(sz.height).toFixed(1)),
          cornerRadius: 0,
        });
      });
      canvas.on("object:modified", () => {
        const obj = canvas.getActiveObject();
        if (obj && !obj.isCutElement) {
          // Ігноруємо cut елементи
          const wPx = Math.round(obj.width * obj.scaleX);
          const hPx = Math.round(obj.height * obj.scaleY);
          setSizeValues({
            width: Number(pxToMm(wPx).toFixed(1)),
            height: Number(pxToMm(hPx).toFixed(1)),
            cornerRadius: Number(pxToMm(obj.rx || 0).toFixed(1)) || 0,
          });
        }
      });

      // Ініціалізуємо початкові значення розмірів canvas
      const sz = getLogicalCanvasSize();
      setSizeValues({
        width: Number(pxToMm(sz.width).toFixed(1)),
        height: Number(pxToMm(sz.height).toFixed(1)),
        cornerRadius: 0,
      });
      // Блокуємо відкриття пропертей по dblclick на якорі
      const onDblClick = (opt) => {
        const t = opt?.target;
        if (t && t.name === "vertex") {
          if (isShapePropertiesOpen) setIsShapePropertiesOpen(false);
          canvas.discardActiveObject();
          canvas.requestRenderAll();
        }
      };
      canvas.on("mouse:dblclick", onDblClick);
    }
    return () => {
      if (canvas) {
        canvas.off("mouse:dblclick");
        canvas.off("selection:created");
        canvas.off("selection:updated");
        canvas.off("selection:cleared");
        canvas.off("object:modified");
      }
    };
  }, [canvas]);

  // Застосовуємо дефолтну схему кольорів при завантаженні
  useEffect(() => {
    if (canvas) {
      updateColorScheme("#000000", "#FFFFFF", "solid", 0);
    }
  }, [canvas]);

  // Оновлення розмірів активного об'єкта або canvas
  // Helpers for rounded polygon clipPaths
  const clampRadiusForEdges = (points, r) => {
    if (!r || r <= 0) return 0;
    let minEdge = Infinity;
    for (let i = 0; i < points.length; i++) {
      const a = points[i];
      const b = points[(i + 1) % points.length];
      const dx = b.x - a.x;
      const dy = b.y - a.y;
      const len = Math.hypot(dx, dy);
      if (len > 0) minEdge = Math.min(minEdge, len);
    }
    const maxR = Math.max(0, minEdge / 2 - 0.001);
    return Math.max(0, Math.min(r, maxR));
  };

  const buildRoundedPolygonPath = (points, radius) => {
    if (!points || points.length < 3) return "";
    const r = clampRadiusForEdges(points, radius);
    if (r <= 0) {
      let d0 = `M ${points[0].x} ${points[0].y}`;
      for (let i = 1; i < points.length; i++)
        d0 += ` L ${points[i].x} ${points[i].y}`;
      d0 += " Z";
      return d0;
    }
    const n = points.length;
    let d = "";
    for (let i = 0; i < n; i++) {
      const prev = points[(i - 1 + n) % n];
      const curr = points[i];
      const next = points[(i + 1) % n];

      const v1x = curr.x - prev.x,
        v1y = curr.y - prev.y;
      const v2x = next.x - curr.x,
        v2y = next.y - curr.y;
      const len1 = Math.hypot(v1x, v1y) || 1;
      const len2 = Math.hypot(v2x, v2y) || 1;
      const u1x = v1x / len1,
        u1y = v1y / len1;
      const u2x = v2x / len2,
        u2y = v2y / len2;

      const p1x = curr.x - u1x * r;
      const p1y = curr.y - u1y * r;
      const p2x = curr.x + u2x * r;
      const p2y = curr.y + u2y * r;

      if (i === 0) d += `M ${p1x} ${p1y}`;
      else d += ` L ${p1x} ${p1y}`;
      d += ` Q ${curr.x} ${curr.y} ${p2x} ${p2y}`;
    }
    d += " Z";
    return d;
  };

  const makeRoundedHexagonPath = (w, h, r) => {
    const pts = [
      { x: w * 0.25, y: 0 },
      { x: w * 0.75, y: 0 },
      { x: w, y: h * 0.5 },
      { x: w * 0.75, y: h },
      { x: w * 0.25, y: h },
      { x: 0, y: h * 0.5 },
    ];
    return buildRoundedPolygonPath(pts, r);
  };

  const makeRoundedOctagonPath = (w, h, r) => {
    const pts = [
      { x: w * 0.3, y: 0 },
      { x: w * 0.7, y: 0 },
      { x: w, y: h * 0.3 },
      { x: w, y: h * 0.7 },
      { x: w * 0.7, y: h },
      { x: w * 0.3, y: h },
      { x: 0, y: h * 0.7 },
      { x: 0, y: h * 0.3 },
    ];
    return buildRoundedPolygonPath(pts, r);
  };

  const makeRoundedTrianglePath = (w, h, r) => {
    const pts = [
      { x: w / 2, y: 0 },
      { x: w, y: h },
      { x: 0, y: h },
    ];
    return buildRoundedPolygonPath(pts, r);
  };

  const makeRoundedArrowLeftPath = (w, h, r) => {
    const pts = [
      { x: 0, y: h * 0.5625 },
      { x: w * 0.25, y: h * 0.1875 },
      { x: w * 0.25, y: h * 0.375 },
      { x: w, y: h * 0.375 },
      { x: w, y: h * 0.75 },
      { x: w * 0.25, y: h * 0.75 },
      { x: w * 0.25, y: h * 0.9375 },
    ];
    return buildRoundedPolygonPath(pts, r);
  };

  const makeRoundedArrowRightPath = (w, h, r) => {
    const pts = [
      { x: w, y: h * 0.5625 },
      { x: w * 0.75, y: h * 0.1875 },
      { x: w * 0.75, y: h * 0.375 },
      { x: 0, y: h * 0.375 },
      { x: 0, y: h * 0.75 },
      { x: w * 0.75, y: h * 0.75 },
      { x: w * 0.75, y: h * 0.9375 },
    ];
    return buildRoundedPolygonPath(pts, r);
  };

  const makeRoundedFlagPath = (w, h, r) => {
    const pts = [
      { x: 0, y: h * 0.4 },
      { x: 0, y: h * 0.8 },
      { x: w * 0.25, y: h * 0.7 },
      { x: w * 0.5, y: h * 0.85 },
      { x: w * 0.733, y: h * 0.7 },
      { x: w * 0.733, y: h * 0.4 },
      { x: w * 0.5, y: h * 0.35 },
      { x: w * 0.292, y: 0 },
      { x: 0, y: h * 0.4 },
    ];
    return buildRoundedPolygonPath(pts, r);
  };

  // Adaptive half-circle that turns into rectangle with arced top as height grows beyond width/2
  const makeAdaptiveHalfCirclePath = (w, h) => {
    // w = full width, h = total height
    if (w <= 0 || h <= 0) return "";
    const R = w / 2; // radius of top semicircle
    const cpFactor = 0.45; // control point factor for Bezier approximation
    const cp = cpFactor * R;
    if (h <= R + 0.01) {
      // Pure half circle (flat base at y=R)
      // Two cubic Beziers approximation
      return `M0 ${R} C0 ${R - cp} ${cp} 0 ${R} 0 C${w - cp} 0 ${w} ${
        R - cp
      } ${w} ${R} Z`;
    }
    // Extended shape: rectangle extension below y=R down to y=h
    // Path order: start bottom-left -> up left side to base of arc -> arc -> down right side -> bottom line -> close
    return `M0 ${h} L0 ${R} C0 ${R - cp} ${cp} 0 ${R} 0 C${w - cp} 0 ${w} ${
      R - cp
    } ${w} ${R} L${w} ${h} Z`;
  };

  const makeHalfCirclePolygonPoints = (w, h, segments = 40) => {
    // w full width, h full height (base at y=h, arc top at y=0). Arc approximates half-ellipse with rx=w/2, ry=h.
    const pts = [];
    const rx = w / 2;
    const ry = h;
    const cx = w / 2;
    const cy = h;
    // base left
    pts.push({ x: 0, y: h });
    for (let i = 0; i <= segments; i++) {
      const t = Math.PI - (Math.PI * i) / segments; // from PI down to 0
      const x = cx + rx * Math.cos(t);
      const y = cy - ry * Math.sin(t);
      pts.push({ x, y });
    }
    // base right automatically via last arc point (w,h); polygon close gives base line
    return pts;
  };

  const makeAdaptiveHalfCirclePolygonPoints = (w, h, segments = 40) => {
    const R = w / 2;
    if (w <= 0 || h <= 0) return [];
    // If height <= R treat like simple half circle with height=h (arc apex at y=0, base y=h)
    if (h <= R + 0.01) return makeHalfCirclePolygonPoints(w, h, segments);
    // Extended shape: rectangle below arc from y=R to y=h
    const pts = [];
    const cx = R;
    const cy = R; // center of semicircle portion
    // Start at bottom-left
    pts.push({ x: 0, y: h });
    // Up left side to arc start
    pts.push({ x: 0, y: R });
    // Arc points from PI to 0 around center (cx,cy) radius R
    for (let i = 0; i <= segments; i++) {
      const angle = Math.PI - (Math.PI * i) / segments; // PI -> 0
      const x = cx + R * Math.cos(angle);
      const y = cy - R * Math.sin(angle);
      pts.push({ x, y });
    }
    // Down right side to bottom-right
    pts.push({ x: w, y: h });
    return pts;
  };

  // Adaptive triangle (Icon7) via polygon + rectangle clipping
  const clipPolygonWithRect = (poly, width, height) => {
    // Sutherland–Hodgman clipping against rectangle [0,width]x[0,height]
    const clipEdge = (points, isInside, intersect) => {
      if (!points || points.length === 0) return [];
      const out = [];
      for (let i = 0; i < points.length; i++) {
        const curr = points[i];
        const prev = points[(i - 1 + points.length) % points.length];
        const currIn = isInside(curr);
        const prevIn = isInside(prev);
        if (currIn) {
          if (!prevIn) out.push(intersect(prev, curr));
          out.push(curr);
        } else if (prevIn) {
          out.push(intersect(prev, curr));
        }
      }
      return out;
    };
    const intersectX = (X, a, b) => {
      const dx = b.x - a.x;
      const dy = b.y - a.y;
      if (Math.abs(dx) < 1e-9) return { x: X, y: a.y }; // vertical segment degenerate
      const t = (X - a.x) / dx;
      return { x: X, y: a.y + t * dy };
    };
    const intersectY = (Y, a, b) => {
      const dx = b.x - a.x;
      const dy = b.y - a.y;
      if (Math.abs(dy) < 1e-9) return { x: a.x, y: Y }; // horizontal segment degenerate
      const t = (Y - a.y) / dy;
      return { x: a.x + t * dx, y: Y };
    };

    let pts = poly;
    // Left x>=0
    pts = clipEdge(
      pts,
      (p) => p.x >= 0,
      (a, b) => intersectX(0, a, b)
    );
    // Right x<=width
    pts = clipEdge(
      pts,
      (p) => p.x <= width,
      (a, b) => intersectX(width, a, b)
    );
    // Top y>=0
    pts = clipEdge(
      pts,
      (p) => p.y >= 0,
      (a, b) => intersectY(0, a, b)
    );
    // Bottom y<=height
    pts = clipEdge(
      pts,
      (p) => p.y <= height,
      (a, b) => intersectY(height, a, b)
    );
    return pts;
  };

  const getAdaptiveTrianglePoints = (width, height) => {
    // Референс трикутник 190x165
    const refW = 190;
    const refH = 165;

    // Обчислюємо співвідношення
    const refRatio = refW / refH; // ~1.15
    const currentRatio = width / height;

    let triangleWidth, triangleHeight;

    if (currentRatio > refRatio) {
      // Якщо ширина більше по співвідношенню - збільшуємо і висоту пропорційно
      const scale = width / refW; // масштаб за шириною
      triangleWidth = width;
      triangleHeight = refH * scale; // збільшуємо висоту пропорційно
    } else {
      // Масштабування за висотою для збереження пропорцій трикутника
      const scale = height / refH;
      triangleWidth = refW * scale;
      triangleHeight = height;
    }

    // Центр по ширині
    const centerX = width / 2;

    // Точки трикутника (верхівка по центру, основа внизу)
    const triangle = [
      { x: centerX, y: 0 }, // верхівка
      { x: centerX - triangleWidth / 2, y: triangleHeight }, // ліва основа
      { x: centerX + triangleWidth / 2, y: triangleHeight }, // права основа
    ];

    // Обрізання трикутника прямокутником canvas
    // Коли ширина менша за потрібну, бічні кути обрізаються -> утворюється "хатинка"
    const clippedPoints = clipPolygonWithRect(triangle, width, height);
    return clippedPoints;
  };

  const updateSize = (overrides = {}) => {
    // Use explicit override values when provided to avoid state lag
    const widthMm = overrides.widthMm ?? sizeValues.width;
    const heightMm = overrides.heightMm ?? sizeValues.height;
    const cornerRadiusMm = overrides.cornerRadiusMm ?? sizeValues.cornerRadius;

    if (activeObject) {
      // Якщо вибрано об'єкт - змінюємо його розміри
      const wPx = mmToPx(widthMm);
      const hPx = mmToPx(heightMm);
      const rPx = mmToPx(cornerRadiusMm);
      activeObject.set({
        width: wPx,
        height: hPx,
        rx: rPx,
        ry: rPx,
      });
      activeObject.scaleToWidth(wPx);
      activeObject.scaleToHeight(hPx);
      canvas.renderAll();
    } else if (canvas && currentShapeType) {
      // Спеціальна обробка для адаптивного трикутника
      if (currentShapeType === "adaptiveTriangle") {
        const refW = mmToPx(190);
        const refH = mmToPx(165);
        const refRatio = refW / refH;
        const inputWidth = mmToPx(widthMm);
        const inputHeight = mmToPx(heightMm);
        const currentRatio = inputWidth / inputHeight;

        let finalWidth = inputWidth;
        let finalHeight = inputHeight;

        // Якщо ширина збільшилась понад стандартне співвідношення
        if (currentRatio > refRatio) {
          // Автоматично збільшуємо висоту пропорційно
          const scale = inputWidth / refW;
          finalHeight = refH * scale;

          // Оновлюємо sizeValues з новою висотою
          setSizeValues((prev) => ({
            ...prev,
            height: Number(pxToMm(finalHeight).toFixed(1)),
          }));
        }

        // Встановлюємо розміри canvas
        canvas.setDimensions({ width: finalWidth, height: finalHeight });

        // Створюємо clipPath з оновленими розмірами
        const pts = getAdaptiveTrianglePoints(finalWidth, finalHeight);
        canvas.clipPath = new fabric.Polygon(pts, { absolutePositioned: true });

        // Оновлюємо контур
        updateCanvasOutline();

        // Якщо вже був внутрішній бордер для adaptiveTriangle – перебудувати
        const existingAdaptive = canvas.getObjects().find(o => o.isAdaptiveTriangleInnerBorder);
        if (existingAdaptive) {
          let thicknessMm = 1;
          if (existingAdaptive.innerStrokeWidth) thicknessMm = round1(pxToMm(existingAdaptive.innerStrokeWidth));
          applyAdaptiveTriangleInnerBorder({ thicknessMm, color: existingAdaptive.stroke || '#000' });
        }

        // Перерахунок і перевстановлення дирок після зміни розміру + лог відступу
        recomputeHolesAfterResize();

        canvas.renderAll();
        return;
      }

      // Для всіх інших типів фігур - стандартна логіка
      const width = mmToPx(widthMm);
      const height = mmToPx(heightMm);
      const cr = Math.max(0, Number(mmToPx(cornerRadiusMm)) || 0);

      // Встановлюємо нові розміри canvas
      canvas.setDimensions({ width, height });

      // Створюємо новий clipPath з новими розмірами
      let newClipPath = null;

      switch (currentShapeType) {
        case "rectangle":
          newClipPath = new fabric.Rect({
            left: 0,
            top: 0,
            width: width - 1,
            height: height - 1,
            rx: cr,
            ry: cr,
            absolutePositioned: true,
          });
          break;

        case "circle":
        case "circleWithLine":
        case "circleWithCross":
          const radius = Math.min(width, height) / 2;
          newClipPath = new fabric.Circle({
            left: width / 2,
            top: height / 2,
            radius: radius,
            originX: "center",
            originY: "center",
            absolutePositioned: true,
          });
          break;

        case "ellipse":
          newClipPath = new fabric.Ellipse({
            left: width / 2,
            top: height / 2,
            rx: width / 2,
            ry: height / 2,
            originX: "center",
            originY: "center",
            absolutePositioned: true,
          });
          break;

        case "lock": {
          // Rebuild polygon with baked scaling (no scaleX/scaleY) for consistent stroke thickness
          const src = lockPolygonPoints; // original points
          const minX = Math.min(...src.map(p => p.x));
          const minY = Math.min(...src.map(p => p.y));
          const norm = src.map(p => ({ x: p.x - minX, y: p.y - minY }));
          const origW = Math.max(...norm.map(p => p.x));
          const origH = Math.max(...norm.map(p => p.y));
          const shapeScaleFactor = 0.99; // match addLock
          const sx = (width / origW) * shapeScaleFactor;
          const sy = (height / origH) * shapeScaleFactor;
          const scaled = norm.map(p => ({ x: p.x * sx, y: p.y * sy }));
          const polyW = origW * sx;
          const polyH = origH * sy;
          newClipPath = new fabric.Polygon(scaled, {
            left: (width - polyW) / 2,
            top: (height - polyH) / 2,
            absolutePositioned: true,
          });
          break;
        }

        case "house":
          const houseScale = Math.min(width / 96, height / 105);
          newClipPath = new fabric.Path("M6 66V105H51H90V66L48 6L6 66Z", {
            left: (width - 96 * houseScale) / 2,
            top: (height - 105 * houseScale) / 2,
            absolutePositioned: true,
            scaleX: houseScale,
            scaleY: houseScale,
          });
          break;

        case "halfCircle": {
          const pts = makeHalfCirclePolygonPoints(width, height);
          newClipPath = new fabric.Polygon(pts, { absolutePositioned: true });
          break;
        }

        case "extendedHalfCircle": {
          const pts = makeAdaptiveHalfCirclePolygonPoints(width, height);
          newClipPath = new fabric.Polygon(pts, { absolutePositioned: true });
          break;
        }

        case "adaptiveTriangle": {
          // Адаптивний трикутник, обрізаний прямокутником полотна
          const pts = getAdaptiveTrianglePoints(width, height);
          newClipPath = new fabric.Polygon(pts, { absolutePositioned: true });
          break;
        }

        case "hexagon": {
          const d = makeRoundedHexagonPath(width, height, cr);
          newClipPath = new fabric.Path(d, { absolutePositioned: true });
          break;
        }

        case "octagon": {
          const d = makeRoundedOctagonPath(width, height, cr);
          newClipPath = new fabric.Path(d, { absolutePositioned: true });
          break;
        }

        case "triangle": {
          const d = makeRoundedTrianglePath(width, height, cr);
          newClipPath = new fabric.Path(d, { absolutePositioned: true });
          break;
        }

        case "arrowLeft": {
          const d = makeRoundedArrowLeftPath(width, height, cr);
          newClipPath = new fabric.Path(d, { absolutePositioned: true });
          break;
        }

        case "arrowRight": {
          const d = makeRoundedArrowRightPath(width, height, cr);
          newClipPath = new fabric.Path(d, { absolutePositioned: true });
          break;
        }

        case "flag": {
          const d = makeRoundedFlagPath(width, height, cr);
          newClipPath = new fabric.Path(d, { absolutePositioned: true });
          break;
        }

        case "diamond":
          newClipPath = new fabric.Path(
            `M${width * 0.5} 0L${width} ${height * 0.5}L${width * 0.5
            } ${height}L0 ${height * 0.5}Z`,
            { absolutePositioned: true }
          );
          break;

        default:
          break;
      }

      // Встановлюємо новий clipPath
      if (newClipPath) {
        canvas.clipPath = newClipPath;
      }

      // Оновлюємо візуальний контур і обводки
      updateCanvasOutline();
      updateExistingBorders();

      // Reapply inner border for current shape if it already exists
      if (currentShapeType === 'rectangle') {
        const existing = canvas.getObjects().find(o => o.isRectangleInnerBorder);
        if (existing) {
          let thicknessMm = 1;
          if (existing.innerStrokeWidth) thicknessMm = round1(pxToMm(existing.innerStrokeWidth));
          applyRectangleInnerBorder({ thicknessMm, color: existing.stroke || '#000' });
        }
      } else if (currentShapeType === 'circle') {
        const existing = canvas.getObjects().find(o => o.isCircleInnerBorder);
        if (existing) {
          let thicknessMm = 1;
          if (existing.innerStrokeWidth) thicknessMm = round1(pxToMm(existing.innerStrokeWidth));
          applyCircleInnerBorder({ thicknessMm, color: existing.stroke || '#000' });
        }
      } else if (currentShapeType === 'ellipse') {
        const existing = canvas.getObjects().find(o => o.isEllipseInnerBorder);
        if (existing) {
          let thicknessMm = 1;
          if (existing.innerStrokeWidth) thicknessMm = round1(pxToMm(existing.innerStrokeWidth));
          applyEllipseInnerBorder({ thicknessMm, color: existing.stroke || '#000' });
        }
      } else if (currentShapeType === 'halfCircle') {
        const existing = canvas.getObjects().find(o => o.isHalfCircleInnerBorder);
        if (existing) {
          let thicknessMm = 1;
          if (existing.innerStrokeWidth) thicknessMm = round1(pxToMm(existing.innerStrokeWidth));
          applyHalfCircleInnerBorder({ thicknessMm, color: existing.stroke || '#000' });
        }
      } else if (currentShapeType === 'extendedHalfCircle') {
        const existing = canvas.getObjects().find(o => o.isExtendedHalfCircleInnerBorder);
        if (existing) {
          let thicknessMm = 1;
          if (existing.innerStrokeWidth) thicknessMm = round1(pxToMm(existing.innerStrokeWidth));
          applyExtendedHalfCircleInnerBorder({ thicknessMm, color: existing.stroke || '#000' });
        }
      } else if (currentShapeType === 'hexagon') {
        const existing = canvas.getObjects().find(o => o.isHexagonInnerBorder);
        if (existing) {
          let thicknessMm = 1;
          if (existing.innerStrokeWidth) thicknessMm = round1(pxToMm(existing.innerStrokeWidth));
          applyHexagonInnerBorder({ thicknessMm, color: existing.stroke || '#000' });
        }
      } else if (currentShapeType === 'octagon') {
        const existing = canvas.getObjects().find(o => o.isOctagonInnerBorder);
        if (existing) {
          let thicknessMm = 1;
          if (existing.innerStrokeWidth) thicknessMm = round1(pxToMm(existing.innerStrokeWidth));
          applyOctagonInnerBorder({ thicknessMm, color: existing.stroke || '#000' });
        }
      } else if (currentShapeType === 'triangle') {
        const existing = canvas.getObjects().find(o => o.isTriangleInnerBorder);
        if (existing) {
          let thicknessMm = 1;
          if (existing.innerStrokeWidth) thicknessMm = round1(pxToMm(existing.innerStrokeWidth));
          applyTriangleInnerBorder({ thicknessMm, color: existing.stroke || '#000' });
        }
      } else if (currentShapeType === 'arrowLeft') {
        const existing = canvas.getObjects().find(o => o.isArrowLeftInnerBorder);
        if (existing) {
          let thicknessMm = 1;
          if (existing.innerStrokeWidth) thicknessMm = round1(pxToMm(existing.innerStrokeWidth));
          applyArrowLeftInnerBorder({ thicknessMm, color: existing.stroke || '#000' });
        }
      } else if (currentShapeType === 'arrowRight') {
        const existing = canvas.getObjects().find(o => o.isArrowRightInnerBorder);
        if (existing) {
          let thicknessMm = 1;
          if (existing.innerStrokeWidth) thicknessMm = round1(pxToMm(existing.innerStrokeWidth));
          applyArrowRightInnerBorder({ thicknessMm, color: existing.stroke || '#000' });
        }
      } else if (currentShapeType === 'adaptiveTriangle') {
        const existing = canvas.getObjects().find(o => o.isAdaptiveTriangleInnerBorder);
        if (existing) {
          let thicknessMm = 1;
          if (existing.innerStrokeWidth) thicknessMm = round1(pxToMm(existing.innerStrokeWidth));
          applyAdaptiveTriangleInnerBorder({ thicknessMm, color: existing.stroke || '#000' });
        }
      } else if (currentShapeType === 'lock') {
        const existing = canvas.getObjects().find(o => o.isLockInnerBorder);
        if (existing) {
          let thicknessMm = 1;
          if (existing.innerStrokeWidth) thicknessMm = round1(pxToMm(existing.innerStrokeWidth));
          applyLockInnerBorder({ thicknessMm, color: existing.stroke || '#000' });
        }
      }

      // Перерахунок і перевстановлення дирок після зміни розміру + лог відступу
      recomputeHolesAfterResize();

      canvas.renderAll();
    } else if (canvas) {
      // Якщо нічого не вибрано і немає фігури - просто змінюємо розміри canvas
      canvas.setDimensions({
        width: mmToPx(widthMm),
        height: mmToPx(heightMm),
      });
      updateCanvasOutline();

      // Перерахунок і перевстановлення дирок після зміни розміру + лог відступу
      recomputeHolesAfterResize();

      canvas.renderAll();
    }
  };

  // Перерахунок та перестановка отворів після зміни розміру фігури + лог поточного відступу в мм
  const recomputeHolesAfterResize = () => {
    if (!canvas) return;
    if (!isHolesSelected || activeHolesType === 1) return; // коли «без отворів», нічого не робимо

    // Спеціальна логіка для замка
    if (currentShapeType === 'lock') {
      clearExistingHoles();
      const heightMm = pxToMm(canvas.height);
      const lockHoleDiameter = heightMm * 0.22;
      const lockHoleRadius = lockHoleDiameter / 2;
      // Позиція 10% від верху + радіус (щоб центр кола був на правильній відстані)
      const lockHoleOffsetFromTop = heightMm * 0.10 + lockHoleRadius;
      
      const hole = new fabric.Circle({
        left: canvas.width / 2, // по центру ширини
        top: mmToPx(lockHoleOffsetFromTop), // 10% від верху + радіус
        radius: mmToPx(lockHoleRadius),
        fill: "#FFFFFF",
        stroke: "#000000",
        strokeWidth: 1,
        originX: "center",
        originY: "center",
        isCutElement: true,
        cutType: "hole",
        hasControls: false,
        hasBorders: true,
        lockScalingX: true,
        lockScalingY: true,
        lockUniScaling: true,
        selectable: false,
        evented: false,
        lockMovementX: true,
        lockMovementY: true,
      });
      canvas.add(hole);
      canvas.renderAll();
      return;
    }

    // Обчислюємо відступ і логуємо його в мм
    const offsetPx =
      activeHolesType === 5 ? getRectHoleOffsetPx() : getHoleOffsetPx();
    const offsetMm = pxToMm(offsetPx);
    try {
      console.log(
        `Відступ отворів: ${offsetMm.toFixed(
          2
        )} мм (тип ${activeHolesType}, Ø ${holesDiameter} мм)`
      );
    } catch { }

    // Переставляємо отвори відповідно до активного типу
    switch (activeHolesType) {
      case 2:
        addHoleType2();
        break;
      case 3:
        addHoleType3();
        break;
      case 4:
        addHoleType4();
        break;
      case 5:
        addHoleType5();
        break;
      case 6:
        addHoleType6();
        break;
      case 7:
        addHoleType7();
        break;
      default:
        break;
    }
  };

  // При зміні діаметра — оновлюємо розміщення і розмір отворів
  useEffect(() => {
    if (!canvas) return;
    if (!isHolesSelected || activeHolesType === 1) return;
    recomputeHolesAfterResize();
  }, [holesDiameter, canvas, isHolesSelected, activeHolesType]);

  // Функція для оновлення візуального контуру canvas
  const updateCanvasOutline = () => {
    if (!canvas) return;

    // Видаляємо попередній контур
    const existingOutline = canvas
      .getObjects()
      .find((obj) => obj.isCanvasOutline);
    if (existingOutline) {
      canvas.remove(existingOutline);
    }

    // Перевіряємо чи є користувацькі обводки
    const hasBorder = canvas.getObjects().some((obj) => obj.isBorderShape);

    // Додаємо контур тільки якщо немає користувацьких обводок
    if (!hasBorder && canvas.clipPath) {
      let outlineShape;
      const clipPathData = canvas.clipPath.toObject();

      if (canvas.clipPath.type === "rect") {
        outlineShape = new fabric.Rect(clipPathData);
      } else if (canvas.clipPath.type === "circle") {
        outlineShape = new fabric.Circle(clipPathData);
      } else if (canvas.clipPath.type === "ellipse") {
        outlineShape = new fabric.Ellipse(clipPathData);
      } else if (canvas.clipPath.type === "path") {
        outlineShape = new fabric.Path(canvas.clipPath.path, clipPathData);
      } else if (canvas.clipPath.type === "polygon") {
        // Flatten scale so stroke width is not magnified
        const cp = canvas.clipPath;
        const sx = cp.scaleX || 1;
        const sy = cp.scaleY || 1;
        if (sx !== 1 || sy !== 1) {
          const flatPts = cp.points.map(p => ({ x: p.x * sx, y: p.y * sy }));
          outlineShape = new fabric.Polygon(flatPts, {
            left: cp.left,
            top: cp.top,
            absolutePositioned: true,
          });
        } else {
          outlineShape = new fabric.Polygon(cp.points, clipPathData);
        }
      }

      if (outlineShape) {
        outlineShape.set({
          fill: "transparent",
          stroke: "#000000",
          strokeWidth: 1,
          strokeDashArray: null,
          selectable: false,
          evented: false,
          excludeFromExport: true,
          isCanvasOutline: true,
          strokeUniform: true,
        });

        canvas.add(outlineShape);
        // Переміщуємо контур на задній план
        canvas.sendObjectToBack(outlineShape);
      }
    }
  };

  // Повне перезбирання внутрішнього бордера при зміні розміру / cornerRadius
  const updateExistingBorders = () => {
    if (!canvas) return;
    // Зчитуємо поточні параметри вже доданого бордера (товщина/колір)
    const existing = canvas.getObjects().find(o => o.isRectangleInnerBorder || o.isCircleInnerBorder || o.isEllipseInnerBorder || o.isHalfCircleInnerBorder || o.isExtendedHalfCircleInnerBorder || o.isHexagonInnerBorder || o.isOctagonInnerBorder || o.isTriangleInnerBorder || o.isArrowLeftInnerBorder || o.isArrowRightInnerBorder || o.isAdaptiveTriangleInnerBorder || o.isLockInnerBorder);
    if (!existing) return; // немає що перебудовувати
    let thicknessMm = 1;
    if (existing.innerStrokeWidth) thicknessMm = round1(pxToMm(existing.innerStrokeWidth));
    const color = existing.stroke || '#000';
    // Видаляємо всі borderShape
    canvas.getObjects().filter(o => o.isBorderShape).forEach(o => canvas.remove(o));
    // Перебудова згідно поточного типу
    switch (currentShapeType) {
      case 'rectangle':
        applyRectangleInnerBorder({ thicknessMm, color });
        break;
      case 'circle':
        applyCircleInnerBorder({ thicknessMm, color });
        break;
      case 'ellipse':
        applyEllipseInnerBorder({ thicknessMm, color });
        break;
      case 'halfCircle':
        applyHalfCircleInnerBorder({ thicknessMm, color });
        break;
      case 'extendedHalfCircle':
        applyExtendedHalfCircleInnerBorder({ thicknessMm, color });
        break;
      case 'hexagon':
        applyHexagonInnerBorder({ thicknessMm, color });
        break;
      case 'octagon':
        applyOctagonInnerBorder({ thicknessMm, color });
        break;
      case 'triangle':
        applyTriangleInnerBorder({ thicknessMm, color });
        break;
      case 'arrowLeft':
        applyArrowLeftInnerBorder({ thicknessMm, color });
        break;
      case 'arrowRight':
        applyArrowRightInnerBorder({ thicknessMm, color });
        break;
      case 'adaptiveTriangle':
        applyAdaptiveTriangleInnerBorder({ thicknessMm, color });
        break;
      case 'lock':
        applyLockInnerBorder({ thicknessMm, color });
        break;
      default:
        break;
    }
  };

  // --- Inner border (shape border) infrastructure ---
  // Custom rect with inner stroke rendering (visible stroke fully inside bounds)
  const ensureInnerStrokeClasses = () => {
    if (InnerStrokeRectClass && InnerStrokeCircleClass && InnerStrokeEllipseClass && InnerStrokePolygonClass) return;
    class InnerStrokeRect extends fabric.Rect {
      static type = 'innerStrokeRect';
      constructor(options = {}) {
        super(options);
        this.type = 'innerStrokeRect';
        this.innerStrokeWidth = options.innerStrokeWidth || 1;
      }
      _render(ctx) {
        const strokeColor = this.stroke;
        const innerW = this.innerStrokeWidth;
        const fillColor = this.fill;
        const w = this.width; const h = this.height;
        const rx = this.rx || 0; const ry = this.ry || rx;
        const x = -w / 2, y = -h / 2;
        const drawRounded = () => {
          const rxl = Math.min(rx, w / 2), ryl = Math.min(ry, h / 2);
          ctx.moveTo(x + rxl, y);
          ctx.lineTo(x + w - rxl, y);
          ctx.quadraticCurveTo(x + w, y, x + w, y + ryl);
          ctx.lineTo(x + w, y + h - ryl);
          ctx.quadraticCurveTo(x + w, y + h, x + w - rxl, y + h);
          ctx.lineTo(x + rxl, y + h);
          ctx.quadraticCurveTo(x, y + h, x, y + h - ryl);
          ctx.lineTo(x, y + ryl);
          ctx.quadraticCurveTo(x, y, x + rxl, y);
        };
        // Fill
        ctx.save();
        ctx.beginPath();
        if (rx > 0 || ry > 0) drawRounded(); else ctx.rect(x, y, w, h);
        if (fillColor) {
          ctx.fillStyle = fillColor;
          ctx.fill();
        }
        if (strokeColor && innerW) {
          // Inner stroke: clip, stroke with doubled width
          ctx.save();
          ctx.clip();
          ctx.lineWidth = innerW * 2;
          ctx.strokeStyle = strokeColor;
          ctx.lineJoin = this.strokeLineJoin || 'miter';
          ctx.lineCap = this.strokeLineCap || 'butt';
          ctx.miterLimit = this.strokeMiterLimit || 4;
          ctx.beginPath();
          if (rx > 0 || ry > 0) drawRounded(); else ctx.rect(x, y, w, h);
          ctx.stroke();
          ctx.restore();
        }
        ctx.restore();
      }
      toObject(additional = []) { return { ...super.toObject(additional), innerStrokeWidth: this.innerStrokeWidth }; }
      static fromObject(object, callback) { callback && callback(new InnerStrokeRect(object)); }
    }
    class InnerStrokeCircle extends fabric.Circle {
      static type = 'innerStrokeCircle';
      constructor(options = {}) { super(options); this.type = 'innerStrokeCircle'; this.innerStrokeWidth = options.innerStrokeWidth || 1; }
      _render(ctx) {
        const strokeColor = this.stroke, innerW = this.innerStrokeWidth, fillColor = this.fill, r = this.radius; ctx.save(); ctx.beginPath(); ctx.arc(0, 0, r, 0, Math.PI * 2); if (fillColor) { ctx.fillStyle = fillColor; ctx.fill(); } if (strokeColor && innerW) { ctx.save(); ctx.clip(); ctx.lineWidth = innerW * 2; ctx.strokeStyle = strokeColor; ctx.beginPath(); ctx.arc(0, 0, r, 0, Math.PI * 2); ctx.stroke(); ctx.restore(); } ctx.restore();
      }
      toObject(a = []) { return { ...super.toObject(a), innerStrokeWidth: this.innerStrokeWidth }; }
      static fromObject(o, cb) { cb && cb(new InnerStrokeCircle(o)); }
    }
    class InnerStrokeEllipse extends fabric.Ellipse {
      static type = 'innerStrokeEllipse';
      constructor(options = {}) { super(options); this.type = 'innerStrokeEllipse'; this.innerStrokeWidth = options.innerStrokeWidth || 1; }
      _render(ctx) {
        const strokeColor = this.stroke, innerW = this.innerStrokeWidth, fillColor = this.fill, rx = this.rx, ry = this.ry; ctx.save(); ctx.beginPath(); ctx.ellipse(0, 0, rx, ry, 0, 0, Math.PI * 2); if (fillColor) { ctx.fillStyle = fillColor; ctx.fill(); } if (strokeColor && innerW) { ctx.save(); ctx.clip(); ctx.lineWidth = innerW * 2; ctx.strokeStyle = strokeColor; ctx.beginPath(); ctx.ellipse(0, 0, rx, ry, 0, 0, Math.PI * 2); ctx.stroke(); ctx.restore(); } ctx.restore();
      }
      toObject(a = []) { return { ...super.toObject(a), innerStrokeWidth: this.innerStrokeWidth }; }
      static fromObject(o, cb) { cb && cb(new InnerStrokeEllipse(o)); }
    }
    class InnerStrokePolygon extends fabric.Polygon {
      static type = 'innerStrokePolygon';
      constructor(points = [], options = {}) { super(points, options); this.type = 'innerStrokePolygon'; this.innerStrokeWidth = options.innerStrokeWidth || 1; }
      _render(ctx) {
        if (!this.points || !this.points.length) return;
        const strokeColor = this.stroke, innerW = this.innerStrokeWidth, fillColor = this.fill;
        ctx.save();
        ctx.beginPath();
        ctx.moveTo(this.points[0].x - this.pathOffset.x, this.points[0].y - this.pathOffset.y);
        for (let i = 1; i < this.points.length; i++) ctx.lineTo(this.points[i].x - this.pathOffset.x, this.points[i].y - this.pathOffset.y);
        ctx.closePath();
        if (fillColor) { ctx.fillStyle = fillColor; ctx.fill(); }
        if (strokeColor && innerW) {
          ctx.save(); ctx.clip(); ctx.lineWidth = innerW * 2; ctx.strokeStyle = strokeColor; ctx.beginPath();
          ctx.moveTo(this.points[0].x - this.pathOffset.x, this.points[0].y - this.pathOffset.y);
          for (let i = 1; i < this.points.length; i++) ctx.lineTo(this.points[i].x - this.pathOffset.x, this.points[i].y - this.pathOffset.y);
          ctx.closePath(); ctx.stroke(); ctx.restore();
        }
        ctx.restore();
      }
      toObject(a = []) { return { ...super.toObject(a), innerStrokeWidth: this.innerStrokeWidth }; }
      static fromObject(o, cb) { cb && cb(new InnerStrokePolygon(o.points, o)); }
    }
    InnerStrokeRectClass = InnerStrokeRect;
    InnerStrokeCircleClass = InnerStrokeCircle;
    InnerStrokeEllipseClass = InnerStrokeEllipse;
    InnerStrokePolygonClass = InnerStrokePolygon;
  };

  // Add / update inner border for rectangle current shape
  const applyRectangleInnerBorder = (opts = {}) => {
    if (!canvas || currentShapeType !== 'rectangle') return;
    ensureInnerStrokeClasses();
    const strokeColor = opts.color || '#000';
    const thicknessMm = opts.thicknessMm ?? 1; // visible thickness in mm
    const thicknessPx = mmToPx(thicknessMm);
    // remove existing rectangle border shapes
    canvas.getObjects().filter(o => o.isRectangleInnerBorder).forEach(o => canvas.remove(o));
    // derive dimensions from clipPath
    const cp = canvas.clipPath;
    if (!cp || cp.type !== 'rect') return;
    const RectClass = InnerStrokeRectClass; // ensured above
    const rect = new RectClass({
      left: cp.left + cp.width / 2,
      top: cp.top + cp.height / 2,
      width: cp.width,
      height: cp.height,
      rx: cp.rx || 0,
      ry: cp.ry || 0,
      originX: 'center',
      originY: 'center',
      fill: 'transparent',
      stroke: strokeColor,
      innerStrokeWidth: thicknessPx,
      selectable: false,
      evented: false,
      excludeFromExport: false,
      isBorderShape: true,
      isRectangleInnerBorder: true,
    });
    canvas.add(rect);
    // Remove existing outline if present (border replaces it)
    const outline = canvas.getObjects().find(o => o.isCanvasOutline);
    if (outline) canvas.remove(outline);
    canvas.renderAll();
  };

  // Add / update inner border for lock shape
  const applyLockInnerBorder = (opts = {}) => {
    if (!canvas || currentShapeType !== 'lock') return;
    ensureInnerStrokeClasses();
    const strokeColor = opts.color || '#000';
    const thicknessMm = opts.thicknessMm ?? 1;
    const thicknessPx = mmToPx(thicknessMm);
    // remove existing
    canvas.getObjects().filter(o => o.isLockInnerBorder).forEach(o => canvas.remove(o));
    const cp = canvas.clipPath;
    if (!cp || cp.type !== 'polygon') return;
    const PolyClass = InnerStrokePolygonClass;
    // clone points
    const pts = cp.points.map(p => ({ x: p.x, y: p.y }));
    const poly = new PolyClass(pts, {
      left: cp.left,
      top: cp.top,
      absolutePositioned: true,
      fill: 'transparent',
      stroke: strokeColor,
      innerStrokeWidth: thicknessPx,
      selectable: false,
      evented: false,
      excludeFromExport: false,
      strokeUniform: true,
    });
    poly.isBorderShape = true;
    poly.isLockInnerBorder = true;
    canvas.add(poly);
    canvas.sendObjectToBack(poly);
    canvas.renderAll();
  };

  const applyCircleInnerBorder = (opts = {}) => {
    if (!canvas || currentShapeType !== 'circle') return;
    ensureInnerStrokeClasses();
    const strokeColor = opts.color || '#000';
    const thicknessMm = opts.thicknessMm ?? 1;
    const thicknessPx = mmToPx(thicknessMm);
    canvas.getObjects().filter(o => o.isCircleInnerBorder).forEach(o => canvas.remove(o));
    const cp = canvas.clipPath;
    if (!cp || cp.type !== 'circle') return;
    const circle = new InnerStrokeCircleClass({
      left: cp.left,
      top: cp.top,
      originX: cp.originX || 'center',
      originY: cp.originY || 'center',
      radius: cp.radius,
      fill: 'transparent',
      stroke: strokeColor,
      innerStrokeWidth: thicknessPx,
      selectable: false,
      evented: false,
      excludeFromExport: false,
      isBorderShape: true,
      isCircleInnerBorder: true,
    });
    canvas.add(circle);
    const outline = canvas.getObjects().find(o => o.isCanvasOutline);
    if (outline) canvas.remove(outline);
    canvas.renderAll();
  };

  const applyEllipseInnerBorder = (opts = {}) => {
    if (!canvas || currentShapeType !== 'ellipse') return;
    ensureInnerStrokeClasses();
    const strokeColor = opts.color || '#000';
    const thicknessMm = opts.thicknessMm ?? 1;
    const thicknessPx = mmToPx(thicknessMm);
    canvas.getObjects().filter(o => o.isEllipseInnerBorder).forEach(o => canvas.remove(o));
    const cp = canvas.clipPath;
    if (!cp || cp.type !== 'ellipse') return;
    const ellipse = new InnerStrokeEllipseClass({
      left: cp.left,
      top: cp.top,
      originX: cp.originX || 'center',
      originY: cp.originY || 'center',
      rx: cp.rx,
      ry: cp.ry,
      fill: 'transparent',
      stroke: strokeColor,
      innerStrokeWidth: thicknessPx,
      selectable: false,
      evented: false,
      excludeFromExport: false,
      isBorderShape: true,
      isEllipseInnerBorder: true,
    });
    canvas.add(ellipse);
    const outline = canvas.getObjects().find(o => o.isCanvasOutline);
    if (outline) canvas.remove(outline);
    canvas.renderAll();
  };

  // Half-circle inner border (using polygon approximation of arc)
  const applyHalfCircleInnerBorder = (opts = {}) => {
    if (!canvas || currentShapeType !== 'halfCircle') return;
    ensureInnerStrokeClasses();
    const strokeColor = opts.color || '#000';
    const thicknessMm = opts.thicknessMm ?? 1;
    const thicknessPx = mmToPx(thicknessMm);
    canvas.getObjects().filter(o => o.isHalfCircleInnerBorder).forEach(o => canvas.remove(o));
    const cp = canvas.clipPath;
    if (!cp) return;
    let points;
    if (cp.type === 'polygon') points = cp.points.map(p => ({ x: p.x, y: p.y }));
    else points = makeHalfCirclePolygonPoints(canvas.width, canvas.height);
    const poly = new InnerStrokePolygonClass(points, {
      left: 0,
      top: 0,
      absolutePositioned: true,
      fill: 'transparent',
      stroke: strokeColor,
      innerStrokeWidth: thicknessPx,
      selectable: false,
      evented: false,
      excludeFromExport: false,
      isBorderShape: true,
      isHalfCircleInnerBorder: true,
    });
    canvas.add(poly);
    const outline = canvas.getObjects().find(o => o.isCanvasOutline);
    if (outline) canvas.remove(outline);
    canvas.renderAll();
  };

  const applyExtendedHalfCircleInnerBorder = (opts = {}) => {
    if (!canvas || currentShapeType !== 'extendedHalfCircle') return;
    ensureInnerStrokeClasses();
    const strokeColor = opts.color || '#000';
    const thicknessMm = opts.thicknessMm ?? 1;
    const thicknessPx = mmToPx(thicknessMm);
    canvas.getObjects().filter(o => o.isExtendedHalfCircleInnerBorder).forEach(o => canvas.remove(o));
    const cp = canvas.clipPath;
    if (!cp) return;
    let points;
    if (cp.type === 'polygon') points = cp.points.map(p => ({ x: p.x, y: p.y }));
    else points = makeAdaptiveHalfCirclePolygonPoints(canvas.width, canvas.height);
    const poly = new InnerStrokePolygonClass(points, {
      left: 0,
      top: 0,
      absolutePositioned: true,
      fill: 'transparent',
      stroke: strokeColor,
      innerStrokeWidth: thicknessPx,
      selectable: false,
      evented: false,
      excludeFromExport: false,
      isBorderShape: true,
      isExtendedHalfCircleInnerBorder: true,
    });
    canvas.add(poly);
    const outline = canvas.getObjects().find(o => o.isCanvasOutline);
    if (outline) canvas.remove(outline);
    canvas.renderAll();
  };

  // --- Hexagon / Octagon inner border helpers (rounded polygon sampling) ---
  const sampleRoundedPolygon = (basePts, r, segments) => {
    // basePts: original corner points in order, r: corner radius (px), segments: samples along each corner curve
    const n = basePts.length;
    if (!r || r <= 0) return basePts.map(p => ({ x: p.x, y: p.y }));
    const pts = [];
    for (let i = 0; i < n; i++) {
      const prev = basePts[(i - 1 + n) % n];
      const curr = basePts[i];
      const next = basePts[(i + 1) % n];
      const v1x = curr.x - prev.x, v1y = curr.y - prev.y;
      const v2x = next.x - curr.x, v2y = next.y - curr.y;
      const len1 = Math.hypot(v1x, v1y) || 1;
      const len2 = Math.hypot(v2x, v2y) || 1;
      const u1x = v1x / len1, u1y = v1y / len1;
      const u2x = v2x / len2, u2y = v2y / len2;
      const rClamped = Math.min(r, len1 / 2, len2 / 2);
      const p1x = curr.x - u1x * rClamped;
      const p1y = curr.y - u1y * rClamped;
      const p2x = curr.x + u2x * rClamped;
      const p2y = curr.y + u2y * rClamped;
      if (i === 0) pts.push({ x: p1x, y: p1y }); // start
      // sample interior points of quadratic curve excluding endpoints
      for (let s = 1; s < segments; s++) {
        const t = s / segments;
        const oneMinusT = 1 - t;
        const bx = oneMinusT * oneMinusT * p1x + 2 * oneMinusT * t * curr.x + t * t * p2x;
        const by = oneMinusT * oneMinusT * p1y + 2 * oneMinusT * t * curr.y + t * t * p2y;
        pts.push({ x: bx, y: by });
      }
      pts.push({ x: p2x, y: p2y });
    }
    return pts;
  };

  const makeRoundedHexagonPolygonPoints = (w, h, rPx, segments = 5) => {
    const base = [
      { x: w * 0.25, y: 0 },
      { x: w * 0.75, y: 0 },
      { x: w, y: h * 0.5 },
      { x: w * 0.75, y: h },
      { x: w * 0.25, y: h },
      { x: 0, y: h * 0.5 },
    ];
    return sampleRoundedPolygon(base, rPx, segments);
  };

  const makeRoundedOctagonPolygonPoints = (w, h, rPx, segments = 5) => {
    const base = [
      { x: w * 0.3, y: 0 },
      { x: w * 0.7, y: 0 },
      { x: w, y: h * 0.3 },
      { x: w, y: h * 0.7 },
      { x: w * 0.7, y: h },
      { x: w * 0.3, y: h },
      { x: 0, y: h * 0.7 },
      { x: 0, y: h * 0.3 },
    ];
    return sampleRoundedPolygon(base, rPx, segments);
  };

  const applyHexagonInnerBorder = (opts = {}) => {
    if (!canvas || currentShapeType !== 'hexagon') return;
    ensureInnerStrokeClasses();
    const strokeColor = opts.color || '#000';
    const thicknessMm = opts.thicknessMm ?? 1;
    const thicknessPx = mmToPx(thicknessMm);
    canvas.getObjects().filter(o => o.isHexagonInnerBorder).forEach(o => canvas.remove(o));
    const rPx = mmToPx(sizeValues.cornerRadius || 0);
    const points = makeRoundedHexagonPolygonPoints(canvas.width, canvas.height, rPx);
    const poly = new InnerStrokePolygonClass(points, {
      left: 0,
      top: 0,
      absolutePositioned: true,
      fill: 'transparent',
      stroke: strokeColor,
      innerStrokeWidth: thicknessPx,
      selectable: false,
      evented: false,
      excludeFromExport: false,
      isBorderShape: true,
      isHexagonInnerBorder: true,
    });
    canvas.add(poly);
    const outline = canvas.getObjects().find(o => o.isCanvasOutline);
    if (outline) canvas.remove(outline);
    canvas.renderAll();
  };

  const applyOctagonInnerBorder = (opts = {}) => {
    if (!canvas || currentShapeType !== 'octagon') return;
    ensureInnerStrokeClasses();
    const strokeColor = opts.color || '#000';
    const thicknessMm = opts.thicknessMm ?? 1;
    const thicknessPx = mmToPx(thicknessMm);
    canvas.getObjects().filter(o => o.isOctagonInnerBorder).forEach(o => canvas.remove(o));
    const rPx = mmToPx(sizeValues.cornerRadius || 0);
    const points = makeRoundedOctagonPolygonPoints(canvas.width, canvas.height, rPx);
    const poly = new InnerStrokePolygonClass(points, {
      left: 0,
      top: 0,
      absolutePositioned: true,
      fill: 'transparent',
      stroke: strokeColor,
      innerStrokeWidth: thicknessPx,
      selectable: false,
      evented: false,
      excludeFromExport: false,
      isBorderShape: true,
      isOctagonInnerBorder: true,
    });
    canvas.add(poly);
    const outline = canvas.getObjects().find(o => o.isCanvasOutline);
    if (outline) canvas.remove(outline);
    canvas.renderAll();
  };

  const applyTriangleInnerBorder = (opts = {}) => {
    if (!canvas || currentShapeType !== 'triangle') return;
    ensureInnerStrokeClasses();
    const strokeColor = opts.color || '#000';
    const thicknessMm = opts.thicknessMm ?? 1;
    const thicknessPx = mmToPx(thicknessMm);
    canvas.getObjects().filter(o => o.isTriangleInnerBorder).forEach(o => canvas.remove(o));
    // build rounded triangle polygon approximation
    const rPx = mmToPx(sizeValues.cornerRadius || 0);
    const base = [
      { x: canvas.width / 2, y: 0 },
      { x: canvas.width, y: canvas.height },
      { x: 0, y: canvas.height },
    ];
    const points = sampleRoundedPolygon(base, rPx, 6);
    const poly = new InnerStrokePolygonClass(points, {
      left: 0,
      top: 0,
      absolutePositioned: true,
      fill: 'transparent',
      stroke: strokeColor,
      innerStrokeWidth: thicknessPx,
      selectable: false,
      evented: false,
      excludeFromExport: false,
      isBorderShape: true,
      isTriangleInnerBorder: true,
    });
    canvas.add(poly);
    const outline = canvas.getObjects().find(o => o.isCanvasOutline);
    if (outline) canvas.remove(outline);
    canvas.renderAll();
  };

  const applyArrowLeftInnerBorder = (opts = {}) => {
    if (!canvas || currentShapeType !== 'arrowLeft') return;
    ensureInnerStrokeClasses();
    const strokeColor = opts.color || '#000';
    const thicknessMm = opts.thicknessMm ?? 1;
    const thicknessPx = mmToPx(thicknessMm);
    canvas.getObjects().filter(o => o.isArrowLeftInnerBorder).forEach(o => canvas.remove(o));
    // Recreate path then sample its base polygon (approx corners defined in path generator before rounding)
    const rPx = mmToPx(sizeValues.cornerRadius || 0);
    const base = [
      { x: 0, y: canvas.height * 0.5625 },
      { x: canvas.width * 0.25, y: canvas.height * 0.1875 },
      { x: canvas.width * 0.25, y: canvas.height * 0.375 },
      { x: canvas.width, y: canvas.height * 0.375 },
      { x: canvas.width, y: canvas.height * 0.75 },
      { x: canvas.width * 0.25, y: canvas.height * 0.75 },
      { x: canvas.width * 0.25, y: canvas.height * 0.9375 },
    ];
    const minY = base.reduce((m, p) => Math.min(m, p.y), Infinity);
    const shifted = base.map(p => ({ x: p.x, y: p.y - minY }));
    const points = sampleRoundedPolygon(shifted, rPx, 4);
    const poly = new InnerStrokePolygonClass(points, {
      left: 0,
      top: minY,
      absolutePositioned: true,
      fill: 'transparent',
      stroke: strokeColor,
      innerStrokeWidth: thicknessPx,
      selectable: false,
      evented: false,
      excludeFromExport: false,
      isBorderShape: true,
      isArrowLeftInnerBorder: true,
    });
    canvas.add(poly);
    const outline = canvas.getObjects().find(o => o.isCanvasOutline);
    if (outline) canvas.remove(outline);
    canvas.renderAll();
  };

  const applyArrowRightInnerBorder = (opts = {}) => {
    if (!canvas || currentShapeType !== 'arrowRight') return;
    ensureInnerStrokeClasses();
    const strokeColor = opts.color || '#000';
    const thicknessMm = opts.thicknessMm ?? 1;
    const thicknessPx = mmToPx(thicknessMm);
    canvas.getObjects().filter(o => o.isArrowRightInnerBorder).forEach(o => canvas.remove(o));
    const rPx = mmToPx(sizeValues.cornerRadius || 0);
    const base = [
      { x: 0, y: canvas.height * 0.375 },
      { x: canvas.width * 0.75, y: canvas.height * 0.375 },
      { x: canvas.width * 0.75, y: canvas.height * 0.1875 },
      { x: canvas.width, y: canvas.height * 0.5625 },
      { x: canvas.width * 0.75, y: canvas.height * 0.9375 },
      { x: canvas.width * 0.75, y: canvas.height * 0.75 },
      { x: 0, y: canvas.height * 0.75 },
    ];
    const minY = base.reduce((m, p) => Math.min(m, p.y), Infinity);
    const shifted = base.map(p => ({ x: p.x, y: p.y - minY }));
    const points = sampleRoundedPolygon(shifted, rPx, 4);
    const poly = new InnerStrokePolygonClass(points, {
      left: 0,
      top: minY,
      absolutePositioned: true,
      fill: 'transparent',
      stroke: strokeColor,
      innerStrokeWidth: thicknessPx,
      selectable: false,
      evented: false,
      excludeFromExport: false,
      isBorderShape: true,
      isArrowRightInnerBorder: true,
    });
    canvas.add(poly);
    const outline = canvas.getObjects().find(o => o.isCanvasOutline);
    if (outline) canvas.remove(outline);
    canvas.renderAll();
  };

  const applyAdaptiveTriangleInnerBorder = (opts = {}) => {
    if (!canvas || currentShapeType !== 'adaptiveTriangle') return;
    ensureInnerStrokeClasses();
    const strokeColor = opts.color || '#000';
    const thicknessMm = opts.thicknessMm ?? 1;
    const thicknessPx = mmToPx(thicknessMm);
    canvas.getObjects().filter(o => o.isAdaptiveTriangleInnerBorder).forEach(o => canvas.remove(o));
    const pts = getAdaptiveTrianglePoints(canvas.width, canvas.height);
    // We can optionally round corners using existing sampleRoundedPolygon; treat pts as base polygon
    const rPx = mmToPx(sizeValues.cornerRadius || 0);
    const rounded = sampleRoundedPolygon(pts, rPx, 4);
    const poly = new InnerStrokePolygonClass(rounded, {
      left: 0,
      top: 0,
      absolutePositioned: true,
      fill: 'transparent',
      stroke: strokeColor,
      innerStrokeWidth: thicknessPx,
      selectable: false,
      evented: false,
      excludeFromExport: false,
      isBorderShape: true,
      isAdaptiveTriangleInnerBorder: true,
    });
    canvas.add(poly);
    const outline = canvas.getObjects().find(o => o.isCanvasOutline);
    if (outline) canvas.remove(outline);
    canvas.renderAll();
  };

  // Оновлення товщини обводки
  const updateThickness = (value) => {
    if (activeObject) {
      activeObject.set({ strokeWidth: mmToPx(value) });
      if (isAdhesiveTape) {
        activeObject.set({ stroke: "#888" });
      }
      canvas.renderAll();
    }
  };

  // Зміна кольору
  const updateColor = (color) => {
    if (activeObject) {
      activeObject.set({ fill: color });
      canvas.renderAll();
    }
  };

  // Функція для регенерації QR коду з новими кольорами
  const regenerateQRCode = async (
    qrObj,
    text,
    foregroundColor,
    backgroundColor
  ) => {
    try {
      const qrCodeDataURL = await QRCode.toDataURL(text, {
        width: 200,
        height: 200,
        color: {
          dark: foregroundColor,
          light: backgroundColor,
        },
      });

      const newImg = await fabric.FabricImage.fromURL(qrCodeDataURL);

      // Зберігаємо властивості оригінального об'єкта
      newImg.set({
        left: qrObj.left,
        top: qrObj.top,
        scaleX: qrObj.scaleX,
        scaleY: qrObj.scaleY,
        angle: qrObj.angle,
        isQRCode: true,
        qrText: text,
        selectable: true,
        hasControls: true,
        hasBorders: true,
      });

      // Замінюємо старий об'єкт новим
      const index = canvas.getObjects().indexOf(qrObj);
      if (index !== -1) {
        canvas.remove(qrObj);
        canvas.insertAt(newImg, index);
      }
    } catch (error) {
      console.error("Помилка регенерації QR коду:", error);
    }
  };

  // Функція для регенерації Bar коду з новими кольорами
  const regenerateBarCode = async (
    barObj,
    text,
    foregroundColor,
    backgroundColor
  ) => {
    try {
      const canvas2D = document.createElement("canvas");
      const codeType = barObj.barCodeType || "CODE128"; // Використовуємо збережений тип коду

      JsBarcode(canvas2D, text, {
        format: codeType,
        width: 2,
        height: 100,
        displayValue: true,
        background: backgroundColor,
        lineColor: foregroundColor,
      });

      const barCodeDataURL = canvas2D.toDataURL();
      const newImg = await fabric.FabricImage.fromURL(barCodeDataURL);

      // Зберігаємо властивості оригінального об'єкта
      newImg.set({
        left: barObj.left,
        top: barObj.top,
        scaleX: barObj.scaleX,
        scaleY: barObj.scaleY,
        angle: barObj.angle,
        isBarCode: true,
        barCodeText: text,
        barCodeType: codeType,
        selectable: true,
        hasControls: true,
        hasBorders: true,
      });

      // Замінюємо старий об'єкт новим
      const index = canvas.getObjects().indexOf(barObj);
      if (index !== -1) {
        canvas.remove(barObj);
        canvas.insertAt(newImg, index);
      }
    } catch (error) {
      console.error("Помилка регенерації Bar коду:", error);
    }
  };

  // Оновлена функція для зміни кольору всіх текстів та фону canvas
  const updateColorScheme = (
    textColor,
    backgroundColor,
    backgroundType = "solid",
    colorIndex = 0
  ) => {
    if (!canvas) return;

    // Оновлюємо індекс обраного кольору
    setSelectedColorIndex(colorIndex);

    // Оновлюємо глобальні кольори
    updateGlobalColors({
      textColor,
      backgroundColor,
      strokeColor: textColor,
      fillColor: textColor === "#FFFFFF" ? backgroundColor : "transparent",
      backgroundType,
    });

    // Змінюємо колір всіх об'єктів на canvas, з урахуванням manual Cut
    const objects = canvas.getObjects();

    objects.forEach((obj) => {
      // Cut елементи (manual): stroke = ORANGE, fill = білий (зберігаємо як раніше)
      if (obj.isCutElement && obj.cutType === "manual") {
        obj.set({ stroke: "#FFA500", fill: "#FFFFFF" });
        return;
      }

      if (obj.type === "i-text" || obj.type === "text") {
        obj.set({ fill: textColor });
      } else if (
        obj.type === "rect" ||
        obj.type === "circle" ||
        obj.type === "ellipse" ||
        obj.type === "triangle" ||
        obj.type === "polygon" ||
        obj.type === "path"
      ) {
        // Для фігур встановлюємо stroke колір та прозору заливку або колір тексту
        obj.set({
          stroke: textColor,
          fill:
            obj.fill === "transparent" || obj.fill === ""
              ? "transparent"
              : textColor,
        });
      } else if (obj.type === "line") {
        obj.set({ stroke: textColor });
      }
      // QR та Bar коди залишаємо без змін - вони будуть використовувати нові кольори при створенні
    });

    // Встановлюємо фон canvas
    if (backgroundType === "solid") {
      canvas.set("backgroundColor", backgroundColor);
    } else if (backgroundType === "gradient") {
      // Місце для градієнта - буде реалізовано пізніше
      canvas.set("backgroundColor", backgroundColor); // Тимчасово використовуємо solid color
    } else if (backgroundType === "texture") {
      // Місце для текстури - буде реалізовано пізніше
      canvas.set("backgroundColor", backgroundColor); // Тимчасово використовуємо solid color
    }

    // Рендеримо canvas
    canvas.renderAll();
  };

  // Додавання тексту
  const addText = () => {
    if (canvas) {
      const text = new fabric.IText("Текст", {
        left: canvas.width / 2,
        top: canvas.height / 2,
        originX: "center",
        originY: "center",
        fontFamily: "Arial",
        fill: globalColors.textColor,
        fontSize: 20,
      });
      canvas.add(text);
      canvas.setActiveObject(text);
      canvas.renderAll();
    }
  };

  // Додавання зображення через IconMenu
  const addImage = () => {
    setIsIconMenuOpen(true);
  };

  // Додавання зображення через файловий діалог (для Upload кнопки)
  const addUploadImage = () => {
    if (fileInputRef.current) {
      fileInputRef.current.click();
    }
  };

  // Покращена функція завантаження зображень
  const handleUpload = (e) => {
    const file = e.target.files[0];
    if (file && canvas) {
      // Перевіряємо тип файлу
      if (!file.type.startsWith("image/")) {
        alert("Будь ласка, виберіть файл зображення");
        return;
      }

      // Перевіряємо розмір файлу (максимум 5MB)
      if (file.size > 5 * 1024 * 1024) {
        alert("Файл занадто великий. Максимальний розмір: 5MB");
        return;
      }

      const reader = new FileReader();
      reader.onload = async (event) => {
        try {
          // Перевіряємо чи це SVG файл
          if (
            file.type === "image/svg+xml" ||
            file.name.toLowerCase().endsWith(".svg")
          ) {
            // Обробляємо SVG файл з застосуванням кольорів
            let svgText = event.target.result;

            // Застосовуємо поточні кольори до SVG
            if (
              globalColors.strokeColor &&
              globalColors.strokeColor !== "transparent"
            ) {
              svgText = svgText
                .replace(/fill="[^"]*"/g, `fill="${globalColors.strokeColor}"`)
                .replace(
                  /stroke="[^"]*"/g,
                  `stroke="${globalColors.strokeColor}"`
                );

              // Додаємо стилі до SVG, якщо їх немає
              if (!svgText.includes("fill=") && !svgText.includes("style=")) {
                svgText = svgText.replace(
                  /<svg([^>]*)>/,
                  `<svg$1 fill="${globalColors.strokeColor}">`
                );
              }
            }

            try {
              // Спробуємо завантажити як SVG об'єкт
              const result = await fabric.loadSVGFromString(svgText);
              let svgObject;
              if (result.objects.length === 1) {
                svgObject = result.objects[0];
              } else {
                svgObject = fabric.util.groupSVGElements(
                  result.objects,
                  result.options
                );
              }

              // Застосовуємо кольори до SVG об'єктів
              const applyColorsToObject = (obj) => {
                if (obj.type === "group") {
                  obj.forEachObject(applyColorsToObject);
                } else {
                  if (
                    globalColors.strokeColor &&
                    globalColors.strokeColor !== "transparent"
                  ) {
                    obj.set({
                      fill: globalColors.strokeColor,
                      stroke: globalColors.strokeColor,
                    });
                  }
                }
              };

              applyColorsToObject(svgObject);

              // Масштабуємо SVG, якщо воно занадто велике
              const bounds = svgObject.getBoundingRect
                ? svgObject.getBoundingRect()
                : { width: 100, height: 100 };
              const maxWidth = 300;
              const maxHeight = 300;

              if (bounds.width > maxWidth || bounds.height > maxHeight) {
                const scale = Math.min(
                  maxWidth / bounds.width,
                  maxHeight / bounds.height
                );
                svgObject.scale(scale);
              }

              svgObject.set({
                left: canvas.width / 2,
                top: canvas.height / 2,
                originX: "center",
                originY: "center",
                selectable: true,
                hasControls: true,
                hasBorders: true,
              });

              canvas.add(svgObject);
              canvas.setActiveObject(svgObject);
              canvas.renderAll();
            } catch (svgError) {
              console.warn(
                "Не вдалося завантажити як SVG, спробуємо як зображення:",
                svgError
              );
              // Якщо не вдалося завантажити як SVG, завантажуємо як звичайне зображення
              const img = await fabric.FabricImage.fromURL(
                event.target.result,
                {
                  crossOrigin: "anonymous",
                }
              );

              const maxWidth = 300;
              const maxHeight = 300;

              if (img.width > maxWidth || img.height > maxHeight) {
                const scale = Math.min(
                  maxWidth / img.width,
                  maxHeight / img.height
                );
                img.scale(scale);
              }

              img.set({
                left: canvas.width / 2,
                top: canvas.height / 2,
                originX: "center",
                originY: "center",
                selectable: true,
                hasControls: true,
                hasBorders: true,
              });

              canvas.add(img);
              canvas.setActiveObject(img);
              canvas.renderAll();
            }
          } else {
            // Обробляємо звичайні растрові зображення
            const img = await fabric.FabricImage.fromURL(event.target.result, {
              crossOrigin: "anonymous",
            });

            // Масштабуємо зображення, якщо воно занадто велике
            const maxWidth = 300;
            const maxHeight = 300;

            if (img.width > maxWidth || img.height > maxHeight) {
              const scale = Math.min(
                maxWidth / img.width,
                maxHeight / img.height
              );
              img.scale(scale);
            }

            img.set({
              left: canvas.width / 2,
              top: canvas.height / 2,
              originX: "center",
              originY: "center",
              selectable: true,
              hasControls: true,
              hasBorders: true,
            });

            canvas.add(img);
            canvas.setActiveObject(img);
            canvas.renderAll();
          }
        } catch (error) {
          console.error("Помилка завантаження зображення:", error);
          alert("Помилка завантаження зображення");
        }
      };
      reader.onerror = () => {
        alert("Помилка завантаження файлу");
      };
      reader.readAsDataURL(file);
    }

    // Очищаємо input після завантаження
    e.target.value = "";
  };

  // Border button handler (clean skeleton). Logic will be extended per shape.
  const addBorder = () => {
    if (!canvas) return;
    // 1. Remove temporary outline so visual state is clean
    const outline = canvas.getObjects().find(o => o.isCanvasOutline);
    if (outline) canvas.remove(outline);

    // 2. Detect current figure type (via state or clipPath)
    const shapeType = currentShapeType; // fallback could inspect canvas.clipPath.type

    // 3. If border already exists -> toggle off (remove it) for now
    const existing = canvas.getObjects().filter(o => o.isBorderShape || o.isRectangleInnerBorder || o.isCircleInnerBorder || o.isEllipseInnerBorder || o.isHalfCircleInnerBorder || o.isExtendedHalfCircleInnerBorder || o.isHexagonInnerBorder || o.isOctagonInnerBorder || o.isTriangleInnerBorder || o.isArrowLeftInnerBorder || o.isArrowRightInnerBorder || o.isAdaptiveTriangleInnerBorder || o.isLockInnerBorder);
    if (existing.length) {
      existing.forEach(o => canvas.remove(o));
      // After removing, restore thin outline
      updateCanvasOutline();
      canvas.requestRenderAll();
      return;
    }

    // 4. Apply baseline inner border depending on shape type
    if (shapeType === 'rectangle') {
      applyRectangleInnerBorder({ thicknessMm: 1, color: '#000' });
    } else if (shapeType === 'circle') {
      applyCircleInnerBorder({ thicknessMm: 1, color: '#000' });
    } else if (shapeType === 'ellipse') {
      applyEllipseInnerBorder({ thicknessMm: 1, color: '#000' });
    } else if (shapeType === 'halfCircle') {
      applyHalfCircleInnerBorder({ thicknessMm: 1, color: '#000' });
    } else if (shapeType === 'extendedHalfCircle') {
      applyExtendedHalfCircleInnerBorder({ thicknessMm: 1, color: '#000' });
    } else if (shapeType === 'hexagon') {
      applyHexagonInnerBorder({ thicknessMm: 1, color: '#000' });
    } else if (shapeType === 'octagon') {
      applyOctagonInnerBorder({ thicknessMm: 1, color: '#000' });
    } else if (shapeType === 'triangle') {
      applyTriangleInnerBorder({ thicknessMm: 1, color: '#000' });
    } else if (shapeType === 'arrowLeft') {
      applyArrowLeftInnerBorder({ thicknessMm: 1, color: '#000' });
    } else if (shapeType === 'arrowRight') {
      applyArrowRightInnerBorder({ thicknessMm: 1, color: '#000' });
    } else if (shapeType === 'adaptiveTriangle') {
      applyAdaptiveTriangleInnerBorder({ thicknessMm: 1, color: '#000' });
    } else if (shapeType === 'lock') {
      applyLockInnerBorder({ thicknessMm: 1, color: '#000' });
    } else {
      console.warn('Border placeholder: shape not yet supported', shapeType);
      updateCanvasOutline(); // keep outline if nothing added
    }
    canvas.requestRenderAll();
  };

  // Cut (відкриття селектора форм вирізів)
  const cut = () => {
    setIsCutOpen(true);
  };

  // Функції для різних типів отворів

  // Допоміжні функції для обчислення відступів отворів
  // Отримати мін/макс габарити фігури в мм (пріоритетно з clipPath)
  const getFigureDimsMm = () => {
    let minMm = 0;
    let maxMm = 0;
    if (canvas) {
      const cp = canvas.clipPath;
      if (cp) {
        try {
          if (cp.type === "rect") {
            const w = pxToMm(cp.width || 0);
            const h = pxToMm(cp.height || 0);
            minMm = Math.min(w, h);
            maxMm = Math.max(w, h);
          } else if (cp.type === "circle") {
            const d = pxToMm((cp.radius || 0) * 2);
            minMm = d;
            maxMm = d;
          } else if (cp.type === "ellipse") {
            const w = pxToMm((cp.rx || 0) * 2);
            const h = pxToMm((cp.ry || 0) * 2);
            minMm = Math.min(w, h);
            maxMm = Math.max(w, h);
          } else if (cp.type === "polygon" && Array.isArray(cp.points)) {
            const xs = cp.points.map((p) => p.x);
            const ys = cp.points.map((p) => p.y);
            const w = Math.max(...xs) - Math.min(...xs) || 0;
            const h = Math.max(...ys) - Math.min(...ys) || 0;
            const wMm = pxToMm(w);
            const hMm = pxToMm(h);
            minMm = Math.min(wMm, hMm);
            maxMm = Math.max(wMm, hMm);
          } else if (
            typeof cp.width === "number" &&
            typeof cp.height === "number"
          ) {
            const w = pxToMm(cp.width);
            const h = pxToMm(cp.height);
            minMm = Math.min(w, h);
            maxMm = Math.max(w, h);
          }
        } catch { }
      }
      if (!minMm || !maxMm) {
        const ds =
          typeof canvas.getDesignSize === "function"
            ? canvas.getDesignSize()
            : null;
        if (
          ds &&
          typeof ds.width === "number" &&
          typeof ds.height === "number"
        ) {
          const w = pxToMm(ds.width);
          const h = pxToMm(ds.height);
          minMm = Math.min(w, h);
          maxMm = Math.max(w, h);
        } else {
          const widthPx = canvas.getWidth?.() || 0;
          const heightPx = canvas.getHeight?.() || 0;
          const w = pxToMm(widthPx);
          const h = pxToMm(heightPx);
          minMm = Math.min(w, h);
          maxMm = Math.max(w, h);
        }
      }
    }
    return { minMm, maxMm };
  };

  // Емпірична формула відступу (з ескізів):
  // offsetMm = clamp(0, 7.5, 0.03 * maxSideMm + clamp(0.8, 3.2, 4.8 - 18/diameterMm))
  const getHoleOffsetPx = () => {
    const { maxMm } = getFigureDimsMm();
    const d = Math.max(holesDiameter || 0, 0.1);
    let additive = 4.8 - 18 / d; // зменшується при збільшенні діаметра
    if (!isFinite(additive)) additive = 0;
    additive = Math.max(0.8, Math.min(additive, 3.2));
    const base = 0.03 * (maxMm || 0);
    const offsetMm = Math.min(base + additive, 7.5);
    return mmToPx(offsetMm);
  };

  // Фіксований відступ для прямокутних (квадратних) отворів — 2 мм
  const getRectHoleOffsetPx = () => mmToPx(2);

  // Тип 1 - без отворів (по дефолту)
  const addHoleType1 = () => {
    if (!canvas) return;
    clearExistingHoles();
    setIsHolesSelected(false);
    setActiveHolesType(1);
  };

  // Допоміжна: видалити всі існуючі отвори (щоб одночасно був тільки один тип)
  const clearExistingHoles = () => {
    if (!canvas) return;
    const toRemove = (canvas.getObjects?.() || []).filter(
      (o) => o.isCutElement && o.cutType === "hole"
    );
    toRemove.forEach((o) => canvas.remove(o));
    canvas.requestRenderAll?.();
  };

  // Тип 2 - отвір по центру ширини і зверху по висоті (відступ ~4мм)
  const addHoleType2 = () => {
    if (canvas) {
      clearExistingHoles();
      setIsHolesSelected(true);
      setActiveHolesType(2);
      const canvasWidth = canvas.getWidth();
      const offsetPx = getHoleOffsetPx();
      try {
        console.log(
          `Відступ отворів: ${pxToMm(offsetPx).toFixed(
            2
          )} мм (тип 2, Ø ${holesDiameter} мм)`
        );
      } catch { }
      const hole = new fabric.Circle({
        left: canvasWidth / 2,
        top: offsetPx,
        radius: mmToPx((holesDiameter || 2.5) / 2),
        fill: "#FFFFFF", // Білий фон дирки
        stroke: "#000000", // Чорний бордер
        strokeWidth: 1, // 1px
        originX: "center",
        originY: "center",
        isCutElement: true, // Позначаємо як Cut елемент
        cutType: "hole", // Додаємо тип cut елементу
        hasControls: false, // Забороняємо зміну розміру
        hasBorders: true,
        lockScalingX: true,
        lockScalingY: true,
        lockUniScaling: true,
        // Статичне розміщення: заборонити вибір/переміщення мишкою
        selectable: false,
        evented: false,
        lockMovementX: true,
        lockMovementY: true,
      });
      canvas.add(hole);
      canvas.renderAll();
    }
  };

  // Тип 3 - два отвори по середині висоти, по бокам ширини (відступ 15px)
  const addHoleType3 = () => {
    if (canvas) {
      clearExistingHoles();
      setIsHolesSelected(true);
      setActiveHolesType(3);
      const canvasWidth = canvas.getWidth();
      const canvasHeight = canvas.getHeight();
      const offsetPx = getHoleOffsetPx();
      try {
        console.log(
          `Відступ отворів: ${pxToMm(offsetPx).toFixed(
            2
          )} мм (тип 3, Ø ${holesDiameter} мм)`
        );
      } catch { }

      // Лівий отвір
      const leftHole = new fabric.Circle({
        left: offsetPx,
        top: canvasHeight / 2,
        radius: mmToPx((holesDiameter || 2.5) / 2),
        fill: "#FFFFFF",
        stroke: "#000000",
        strokeWidth: 1,
        originX: "center",
        originY: "center",
        isCutElement: true, // Позначаємо як Cut елемент
        cutType: "hole", // Додаємо тип cut елементу
        hasControls: false, // Забороняємо зміну розміру
        hasBorders: true,
        lockScalingX: true,
        lockScalingY: true,
        lockUniScaling: true,
        selectable: false,
        evented: false,
        lockMovementX: true,
        lockMovementY: true,
      });

      // Правий отвір
      const rightHole = new fabric.Circle({
        left: canvasWidth - offsetPx,
        top: canvasHeight / 2,
        radius: mmToPx((holesDiameter || 2.5) / 2),
        fill: "#FFFFFF",
        stroke: "#000000",
        strokeWidth: 1,
        originX: "center",
        originY: "center",
        isCutElement: true, // Позначаємо як Cut елемент
        cutType: "hole", // Додаємо тип cut елементу
        hasControls: false, // Забороняємо зміну розміру
        hasBorders: true,
        lockScalingX: true,
        lockScalingY: true,
        lockUniScaling: true,
        selectable: false,
        evented: false,
        lockMovementX: true,
        lockMovementY: true,
      });

      canvas.add(leftHole);
      canvas.add(rightHole);
      canvas.renderAll();
    }
  };

  // Тип 4 - 4 отвори по кутам (відступ 15px)
  const addHoleType4 = () => {
    if (canvas) {
      clearExistingHoles();
      setIsHolesSelected(true);
      setActiveHolesType(4);
      const canvasWidth = canvas.getWidth();
      const canvasHeight = canvas.getHeight();
      const offsetPx = getHoleOffsetPx();
      try {
        console.log(
          `Відступ отворів: ${pxToMm(offsetPx).toFixed(
            2
          )} мм (тип 4, Ø ${holesDiameter} мм)`
        );
      } catch { }

      // Верхній лівий
      const topLeft = new fabric.Circle({
        left: offsetPx,
        top: offsetPx,
        radius: mmToPx((holesDiameter || 2.5) / 2),
        fill: "#FFFFFF",
        stroke: "#000000",
        strokeWidth: 1,
        originX: "center",
        originY: "center",
        isCutElement: true, // Позначаємо як Cut елемент
        cutType: "hole", // Додаємо тип cut елементу
        hasControls: false, // Забороняємо зміну розміру
        hasBorders: true,
        lockScalingX: true,
        lockScalingY: true,
        lockUniScaling: true,
        selectable: false,
        evented: false,
        lockMovementX: true,
        lockMovementY: true,
      });

      // Верхній правий
      const topRight = new fabric.Circle({
        left: canvasWidth - offsetPx,
        top: offsetPx,
        radius: mmToPx((holesDiameter || 2.5) / 2),
        fill: "#FFFFFF",
        stroke: "#000000",
        strokeWidth: 1,
        originX: "center",
        originY: "center",
        isCutElement: true, // Позначаємо як Cut елемент
        cutType: "hole", // Додаємо тип cut елементу
        hasControls: false, // Забороняємо зміну розміру
        hasBorders: true,
        lockScalingX: true,
        lockScalingY: true,
        lockUniScaling: true,
        selectable: false,
        evented: false,
        lockMovementX: true,
        lockMovementY: true,
      });

      // Нижній лівий
      const bottomLeft = new fabric.Circle({
        left: offsetPx,
        top: canvasHeight - offsetPx,
        radius: mmToPx((holesDiameter || 2.5) / 2),
        fill: "#FFFFFF",
        stroke: "#000000",
        strokeWidth: 1,
        originX: "center",
        originY: "center",
        isCutElement: true, // Позначаємо як Cut елемент
        cutType: "hole", // Додаємо тип cut елементу
        hasControls: false, // Забороняємо зміну розміру
        hasBorders: true,
        lockScalingX: true,
        lockScalingY: true,
        lockUniScaling: true,
        selectable: false,
        evented: false,
        lockMovementX: true,
        lockMovementY: true,
      });

      // Нижній правий
      const bottomRight = new fabric.Circle({
        left: canvasWidth - offsetPx,
        top: canvasHeight - offsetPx,
        radius: mmToPx((holesDiameter || 2.5) / 2),
        fill: "#FFFFFF",
        stroke: "#000000",
        strokeWidth: 1,
        originX: "center",
        originY: "center",
        isCutElement: true, // Позначаємо як Cut елемент
        cutType: "hole", // Додаємо тип cut елементу
        hasControls: false, // Забороняємо зміну розміру
        hasBorders: true,
        lockScalingX: true,
        lockScalingY: true,
        lockUniScaling: true,
        selectable: false,
        evented: false,
        lockMovementX: true,
        lockMovementY: true,
      });

      canvas.add(topLeft);
      canvas.add(topRight);
      canvas.add(bottomLeft);
      canvas.add(bottomRight);
      canvas.renderAll();
    }
  };

  // Тип 5 - 4 прямокутні отвори по кутам (відступ 15px)
  const addHoleType5 = () => {
    if (canvas) {
      clearExistingHoles();
      setIsHolesSelected(true);
      setActiveHolesType(5);
      const canvasWidth = canvas.getWidth();
      const canvasHeight = canvas.getHeight();
      const offsetPx = getRectHoleOffsetPx();
      try {
        console.log(
          `Відступ отворів: ${pxToMm(offsetPx).toFixed(
            2
          )} мм (тип 5, квадратні, розмір ≈ ${holesDiameter} мм)`
        );
      } catch { }

      // Верхній лівий
      const topLeft = new fabric.Rect({
        left: offsetPx,
        top: offsetPx,
        width: mmToPx(holesDiameter || 2.5),
        height: mmToPx(holesDiameter || 2.5),
        fill: "#FFFFFF",
        stroke: "#000000",
        strokeWidth: 1,
        originX: "center",
        originY: "center",
        isCutElement: true, // Позначаємо як Cut елемент
        cutType: "hole", // Додаємо тип cut елементу
        hasControls: false, // Забороняємо зміну розміру
        hasBorders: true,
        lockScalingX: true,
        lockScalingY: true,
        lockUniScaling: true,
        selectable: false,
        evented: false,
        lockMovementX: true,
        lockMovementY: true,
      });

      // Верхній правий
      const topRight = new fabric.Rect({
        left: canvasWidth - offsetPx,
        top: offsetPx,
        width: mmToPx(holesDiameter || 2.5),
        height: mmToPx(holesDiameter || 2.5),
        fill: "#FFFFFF",
        stroke: "#000000",
        strokeWidth: 1,
        originX: "center",
        originY: "center",
        isCutElement: true, // Позначаємо як Cut елемент
        cutType: "hole", // Додаємо тип cut елементу
        hasControls: false, // Забороняємо зміну розміру
        hasBorders: true,
        lockScalingX: true,
        lockScalingY: true,
        lockUniScaling: true,
        selectable: false,
        evented: false,
        lockMovementX: true,
        lockMovementY: true,
      });

      // Нижній лівий
      const bottomLeft = new fabric.Rect({
        left: offsetPx,
        top: canvasHeight - offsetPx,
        width: mmToPx(holesDiameter || 2.5),
        height: mmToPx(holesDiameter || 2.5),
        fill: "#FFFFFF",
        stroke: "#000000",
        strokeWidth: 1,
        originX: "center",
        originY: "center",
        isCutElement: true, // Позначаємо як Cut елемент
        cutType: "hole", // Додаємо тип cut елементу
        hasControls: false, // Забороняємо зміну розміру
        hasBorders: true,
        lockScalingX: true,
        lockScalingY: true,
        lockUniScaling: true,
        selectable: false,
        evented: false,
        lockMovementX: true,
        lockMovementY: true,
      });

      // Нижній правий
      const bottomRight = new fabric.Rect({
        left: canvasWidth - offsetPx,
        top: canvasHeight - offsetPx,
        width: mmToPx(holesDiameter || 2.5),
        height: mmToPx(holesDiameter || 2.5),
        fill: "#FFFFFF",
        stroke: "#000000",
        strokeWidth: 1,
        originX: "center",
        originY: "center",
        isCutElement: true, // Позначаємо як Cut елемент
        cutType: "hole", // Додаємо тип cut елементу
        hasControls: false, // Забороняємо зміну розміру
        hasBorders: true,
        lockScalingX: true,
        lockScalingY: true,
        lockUniScaling: true,
        selectable: false,
        evented: false,
        lockMovementX: true,
        lockMovementY: true,
      });

      canvas.add(topLeft);
      canvas.add(topRight);
      canvas.add(bottomLeft);
      canvas.add(bottomRight);
      canvas.renderAll();
    }
  };

  // Тип 6 - отвір по середині висоти і лівого краю ширини
  const addHoleType6 = () => {
    if (canvas) {
      clearExistingHoles();
      setIsHolesSelected(true);
      setActiveHolesType(6);
      const canvasHeight = canvas.getHeight();
      const offsetPx = getHoleOffsetPx();
      try {
        console.log(
          `Відступ отворів: ${pxToMm(offsetPx).toFixed(
            2
          )} мм (тип 6, Ø ${holesDiameter} мм)`
        );
      } catch { }

      const leftHole = new fabric.Circle({
        left: offsetPx,
        top: canvasHeight / 2,
        radius: mmToPx((holesDiameter || 3) / 2),
        fill: "#FFFFFF",
        stroke: "#000000",
        strokeWidth: 1,
        originX: "center",
        originY: "center",
        isCutElement: true, // Позначаємо як Cut елемент
        cutType: "hole", // Додаємо тип cut елементу
        hasControls: false, // Забороняємо зміну розміру
        hasBorders: true,
        lockScalingX: true,
        lockScalingY: true,
        lockUniScaling: true,
        selectable: false,
        evented: false,
        lockMovementX: true,
        lockMovementY: true,
      });

      canvas.add(leftHole);
      canvas.renderAll();
    }
  };

  // Тип 7 - отвір по середині висоти і правого краю ширини
  const addHoleType7 = () => {
    if (canvas) {
      clearExistingHoles();
      setIsHolesSelected(true);
      setActiveHolesType(7);
      const canvasWidth = canvas.getWidth();
      const canvasHeight = canvas.getHeight();
      const offsetPx = getHoleOffsetPx();
      try {
        console.log(
          `Відступ отворів: ${pxToMm(offsetPx).toFixed(
            2
          )} мм (тип 7, Ø ${holesDiameter} мм)`
        );
      } catch { }

      const rightHole = new fabric.Circle({
        left: canvasWidth - offsetPx,
        top: canvasHeight / 2,
        radius: mmToPx((holesDiameter || 3) / 2),
        fill: "#FFFFFF",
        stroke: "#000000",
        strokeWidth: 1,
        originX: "center",
        originY: "center",
        isCutElement: true, // Позначаємо як Cut елемент
        cutType: "hole", // Додаємо тип cut елементу
        hasControls: false, // Забороняємо зміну розміру
        hasBorders: true,
        lockScalingX: true,
        lockScalingY: true,
        lockUniScaling: true,
        selectable: false,
        evented: false,
        lockMovementX: true,
        lockMovementY: true,
      });

      canvas.add(rightHole);
      canvas.renderAll();
    }
  };

  // Експорт шаблону в Excel
  const exportToExcel = () => {
    if (!canvas) {
      alert("Canvas не ініціалізований");
      return;
    }

    try {
      // Збираємо дані про всі об'єкти на canvas
      const canvasData = {
        width: canvas.getWidth(),
        height: canvas.getHeight(),
        backgroundColor:
          canvas.backgroundColor || canvas.get("backgroundColor") || "#ffffff",
        objects: [],
      };

      // Проходимо по всіх об'єктах canvas
      canvas.getObjects().forEach((obj, index) => {
        const objData = {
          id: index,
          type: obj.type,
          left: obj.left || 0,
          top: obj.top || 0,
          width: obj.width || (obj.radius ? obj.radius * 2 : 0),
          height: obj.height || (obj.radius ? obj.radius * 2 : 0),
          scaleX: obj.scaleX || 1,
          scaleY: obj.scaleY || 1,
          angle: obj.angle || 0,
          fill: obj.fill || "#000000",
          stroke: obj.stroke || null,
          strokeWidth: obj.strokeWidth || 0,
          opacity: obj.opacity !== undefined ? obj.opacity : 1,
          visible: obj.visible !== undefined ? obj.visible : true,
          originX: obj.originX || "left",
          originY: obj.originY || "top",
        };

        // Додаткові властивості для тексту
        if (obj.type === "i-text" || obj.type === "text") {
          objData.text = obj.text || "";
          objData.fontSize = obj.fontSize || 20;
          objData.fontFamily = obj.fontFamily || "Arial";
          objData.fontWeight = obj.fontWeight || "normal";
          objData.fontStyle = obj.fontStyle || "normal";
          objData.textAlign = obj.textAlign || "left";
        }

        // Додаткові властивості для зображень
        if (obj.type === "image") {
          try {
            objData.src = obj.getSrc ? obj.getSrc() : obj.src;
          } catch (e) {
            console.warn("Не вдалося отримати src зображення:", e);
            objData.src = "";
          }
        }

        // Додаткові властивості для кругів
        if (obj.type === "circle") {
          objData.radius = obj.radius || 50;
        }

        // Додаткові властивості для полігонів
        if (obj.type === "polygon") {
          objData.points = obj.points || [];
        }

        // Додаткові властивості для path (включаючи halfCircle)
        if (obj.type === "path") {
          objData.path = obj.path || "";
        }

        canvasData.objects.push(objData);
      });

      console.log("Exporting data:", canvasData); // Для діагностики

      // Створюємо Excel файл
      const worksheet = XLSX.utils.json_to_sheet([
        { property: "Canvas Width", value: canvasData.width },
        { property: "Canvas Height", value: canvasData.height },
        { property: "Background Color", value: canvasData.backgroundColor },
        { property: "Objects Count", value: canvasData.objects.length },
        { property: "", value: "" }, // Порожній рядок
        { property: "=== OBJECTS DATA ===", value: "" },
        ...canvasData.objects.map((obj, index) => ({
          property: `Object ${index + 1}`,
          value: JSON.stringify(obj),
        })),
      ]);

      const workbook = XLSX.utils.book_new();
      XLSX.utils.book_append_sheet(workbook, worksheet, "Canvas Template");

      // Завантажуємо файл
      const fileName = `canvas-template-${Date.now()}.xlsx`;
      XLSX.writeFile(workbook, fileName);

      alert(
        `Шаблон успішно експортовано! Збережено об'єктів: ${canvasData.objects.length}`
      );
    } catch (error) {
      console.error("Помилка експорту:", error);
      alert(`Помилка при експорті шаблону: ${error.message}`);
    }
  };

  // Імпорт шаблону з Excel
  const importFromExcel = () => {
    const input = document.createElement("input");
    input.type = "file";
    input.accept = ".xlsx,.xls";

    input.onchange = (e) => {
      const file = e.target.files[0];
      if (!file) return;

      const reader = new FileReader();
      reader.onload = (event) => {
        try {
          const data = new Uint8Array(event.target.result);
          const workbook = XLSX.read(data, { type: "array" });

          // Читаємо перший лист
          const sheetName = workbook.SheetNames[0];
          const worksheet = workbook.Sheets[sheetName];
          const jsonData = XLSX.utils.sheet_to_json(worksheet);

          console.log("Imported data:", jsonData); // Для діагностики

          if (!jsonData || jsonData.length === 0) {
            throw new Error("Файл не містить даних");
          }

          // Очищуємо canvas
          if (canvas) {
            canvas.clear();
          }

          // Знаходимо параметри canvas (з більш гнучким пошуком)
          let canvasWidth = 800;
          let canvasHeight = 600;
          let backgroundColor = "#ffffff";

          // Шукаємо параметри canvas
          jsonData.forEach((row) => {
            if (row.property === "Canvas Width" && row.value) {
              canvasWidth = Number(row.value) || 800;
            }
            if (row.property === "Canvas Height" && row.value) {
              canvasHeight = Number(row.value) || 600;
            }
            if (row.property === "Background Color" && row.value) {
              backgroundColor = row.value || "#ffffff";
            }
          });

          // Встановлюємо розміри canvas
          if (canvas) {
            canvas.setDimensions({ width: canvasWidth, height: canvasHeight });
            // Використовуємо правильний метод для fabric.js v6+
            canvas.set("backgroundColor", backgroundColor);
            canvas.renderAll();
          }

          // Відновлюємо об'єкти
          const objectsData = jsonData.filter(
            (row) =>
              row.property &&
              row.property.toString().startsWith("Object ") &&
              row.value &&
              row.value.toString().trim() !== ""
          );

          console.log("Objects to restore:", objectsData.length); // Для діагностики

          let restoredCount = 0;

          objectsData.forEach((row, index) => {
            try {
              let objData;

              // Спробуємо розпарсити JSON
              if (typeof row.value === "string") {
                objData = JSON.parse(row.value);
              } else {
                objData = row.value;
              }

              if (!objData || !objData.type) {
                console.warn(`Object ${index + 1} has no type:`, objData);
                return;
              }

              console.log(
                `Restoring object ${index + 1}:`,
                objData.type,
                objData
              ); // Для діагностики

              // Створюємо об'єкт відповідно до типу
              let fabricObj = null;

              switch (objData.type) {
                case "rect":
                  fabricObj = new fabric.Rect({
                    left: objData.left || 0,
                    top: objData.top || 0,
                    width: objData.width || 100,
                    height: objData.height || 100,
                    fill: objData.fill || "#000000",
                    stroke: objData.stroke || null,
                    strokeWidth: objData.strokeWidth || 0,
                    originX: objData.originX || "left",
                    originY: objData.originY || "top",
                  });
                  break;

                case "circle":
                  fabricObj = new fabric.Circle({
                    left: objData.left || 0,
                    top: objData.top || 0,
                    radius: objData.radius || 50,
                    fill: objData.fill || "#000000",
                    stroke: objData.stroke || null,
                    strokeWidth: objData.strokeWidth || 0,
                    originX: objData.originX || "left",
                    originY: objData.originY || "top",
                  });
                  break;

                case "triangle":
                  fabricObj = new fabric.Triangle({
                    left: objData.left || 0,
                    top: objData.top || 0,
                    width: objData.width || 100,
                    height: objData.height || 100,
                    fill: objData.fill || "#000000",
                    stroke: objData.stroke || null,
                    strokeWidth: objData.strokeWidth || 0,
                    originX: objData.originX || "left",
                    originY: objData.originY || "top",
                  });
                  break;

                case "i-text":
                case "text":
                  fabricObj = new fabric.IText(objData.text || "Text", {
                    left: objData.left || 0,
                    top: objData.top || 0,
                    fontSize: objData.fontSize || 20,
                    fontFamily: objData.fontFamily || "Arial",
                    fill: objData.fill || "#000000",
                    fontWeight: objData.fontWeight || "normal",
                    fontStyle: objData.fontStyle || "normal",
                    textAlign: objData.textAlign || "left",
                    originX: objData.originX || "left",
                    originY: objData.originY || "top",
                  });
                  break;

                case "polygon":
                  if (objData.points && Array.isArray(objData.points)) {
                    fabricObj = new fabric.Polygon(objData.points, {
                      left: objData.left || 0,
                      top: objData.top || 0,
                      fill: objData.fill || "#000000",
                      stroke: objData.stroke || null,
                      strokeWidth: objData.strokeWidth || 0,
                      originX: objData.originX || "left",
                      originY: objData.originY || "top",
                    });
                  }
                  break;

                case "path":
                  if (objData.path) {
                    fabricObj = new fabric.Path(objData.path, {
                      left: objData.left || 0,
                      top: objData.top || 0,
                      fill: objData.fill || "#000000",
                      stroke: objData.stroke || null,
                      strokeWidth: objData.strokeWidth || 0,
                      originX: objData.originX || "left",
                      originY: objData.originY || "top",
                    });
                  }
                  break;

                case "image":
                  if (objData.src) {
                    fabric.FabricImage.fromURL(objData.src)
                      .then((img) => {
                        img.set({
                          left: objData.left || 0,
                          top: objData.top || 0,
                          scaleX: objData.scaleX || 1,
                          scaleY: objData.scaleY || 1,
                          angle: objData.angle || 0,
                          opacity: objData.opacity || 1,
                          originX: objData.originX || "left",
                          originY: objData.originY || "top",
                        });
                        canvas.add(img);
                        canvas.renderAll();
                      })
                      .catch((err) => {
                        console.error("Помилка завантаження зображення:", err);
                      });
                  }
                  break;

                default:
                  console.warn(`Unknown object type: ${objData.type}`);
                  break;
              }

              // Додаємо об'єкт на canvas (крім зображень, які додаються асинхронно)
              if (fabricObj && canvas) {
                fabricObj.set({
                  scaleX: objData.scaleX || 1,
                  scaleY: objData.scaleY || 1,
                  angle: objData.angle || 0,
                  opacity: objData.opacity !== undefined ? objData.opacity : 1,
                  visible:
                    objData.visible !== undefined ? objData.visible : true,
                });
                canvas.add(fabricObj);
                restoredCount++;
              }
            } catch (objError) {
              console.error(
                `Помилка створення об'єкта ${index + 1}:`,
                objError,
                row
              );
            }
          });

          if (canvas) {
            canvas.renderAll();
          }

          alert(
            `Шаблон успішно імпортовано! Відновлено об'єктів: ${restoredCount}`
          );
        } catch (error) {
          console.error("Детальна помилка імпорту:", error);
          alert(
            `Помилка при імпорті шаблону: ${error.message}. Перевірте консоль для деталей.`
          );
        }
      };

      reader.onerror = (error) => {
        console.error("Помилка читання файлу:", error);
        alert("Помилка при читанні файлу");
      };

      reader.readAsArrayBuffer(file);
    };

    input.click();
  };

  // Фігури (Shape Icons) - встановлюють форму canvas
  const resetCornerRadiusState = () => {
    setSizeValues(prev => ({ ...prev, cornerRadius: 0 }));
  };

  // Icon0 - Прямокутник (задає форму canvas)
  const addRectangle = () => {
    if (canvas) {
      resetCornerRadiusState();
      // Очищуємо canvas з збереженням теми
      clearCanvasPreserveTheme();

      // Встановлюємо тип поточної фігури
      setCurrentShapeType("rectangle");

      // Встановлюємо розміри canvas (120x80 мм для прямокутника з відступами)
      const width = 120; // mm
      const height = 80; // mm
      canvas.setDimensions({ width: mmToPx(width), height: mmToPx(height) });

      // Створюємо clipPath для обмеження області малювання
      const clipPath = new fabric.Rect({
        left: 0,
        top: 0,
        width: mmToPx(width) - 1,
        height: mmToPx(height) - 1,
        absolutePositioned: true,
      });

      // Встановлюємо clipPath для canvas
      canvas.clipPath = clipPath;

      // Оновлюємо розміри в стані
      setSizeValues((prev) => ({ ...prev, width, height, cornerRadius: 0 }));

      // Додаємо візуальний контур
      updateCanvasOutline();

      // Initial inner border removed; will be added only when user presses border button

      canvas.renderAll();
    }
  };

  // Icon1 - Коло (задає форму canvas)
  const addCircle = () => {
    if (canvas) {
      resetCornerRadiusState();
      // Очищуємо canvas з збереженням теми
      clearCanvasPreserveTheme();

      // Встановлюємо тип поточної фігури
      setCurrentShapeType("circle");

      // Встановлюємо розміри canvas (100x100 мм для кола)
      const width = 100; // mm
      const height = 100; // mm
      canvas.setDimensions({ width: mmToPx(width), height: mmToPx(height) });

      // Створюємо clipPath у формі кола з правильними розмірами
      const radius = mmToPx(Math.min(width, height) / 2);
      const clipPath = new fabric.Circle({
        left: mmToPx(width) / 2,
        top: mmToPx(height) / 2,
        radius: radius,
        originX: "center",
        originY: "center",
        absolutePositioned: true,
      });

      // Встановлюємо clipPath для canvas
      canvas.clipPath = clipPath;

      // Оновлюємо розміри в стані
      setSizeValues((prev) => ({ ...prev, width, height, cornerRadius: 0 }));

      // Додаємо візуальний контур
      updateCanvasOutline();

      canvas.renderAll();
    }
  };

  // Icon2 - Еліпс (задає форму canvas)
  const addEllipse = () => {
    if (canvas) {
      resetCornerRadiusState();
      // Очищуємо canvas з збереженням теми
      clearCanvasPreserveTheme();

      // Встановлюємо тип поточної фігури
      setCurrentShapeType("ellipse");

      // Встановлюємо розміри canvas (140x80 мм для еліпса)
      const width = 140; // mm
      const height = 80; // mm
      canvas.setDimensions({ width: mmToPx(width), height: mmToPx(height) });

      // Створюємо clipPath у формі еліпса з правильними розмірами
      const clipPath = new fabric.Ellipse({
        left: mmToPx(width) / 2,
        top: mmToPx(height) / 2,
        rx: mmToPx(width) / 2,
        ry: mmToPx(height) / 2,
        originX: "center",
        originY: "center",
        absolutePositioned: true,
      });

      // Встановлюємо clipPath для canvas
      canvas.clipPath = clipPath;

      // Оновлюємо розміри в стані
      setSizeValues((prev) => ({ ...prev, width, height, cornerRadius: 0 }));

      // Додаємо візуальний контур
      updateCanvasOutline();

      canvas.renderAll();
    }
  };

  // Icon3 - Замок (задає форму canvas)
  const addLock = () => {
    if (canvas) {
      resetCornerRadiusState();
      // Очищуємо canvas з збереженням теми
      clearCanvasPreserveTheme();

      // Встановлюємо тип поточної фігури
      setCurrentShapeType("lock");

      // Зменшені фізичні розміри (раніше 120x108мм) залишаємо співвідношення 1.111... (100/90)
      const targetWidthMM = 100; // було 120
      const targetHeightMM = 90; // було 108
      const wPx = mmToPx(targetWidthMM);
      const hPx = mmToPx(targetHeightMM);
      canvas.setDimensions({ width: wPx, height: hPx });

      // Деталізовані координати полігону (усі надані точки)
      const rawPoints = lockPolygonPoints;

      // Нормалізуємо точки (0,0) у верхній лівий кут
      const minX = Math.min(...rawPoints.map((p) => p.x));
      const minY = Math.min(...rawPoints.map((p) => p.y));
      const normPoints = rawPoints.map((p) => ({ x: p.x - minX, y: p.y - minY }));
      const origWidth = Math.max(...normPoints.map((p) => p.x));
      const origHeight = Math.max(...normPoints.map((p) => p.y));

      // Масштабуємо координати напряму (без використання scaleX/scaleY)
      const shapeScaleFactor = 0.99;
      const sx = (wPx / origWidth) * shapeScaleFactor;
      const sy = (hPx / origHeight) * shapeScaleFactor;
      const scaledPoints = normPoints.map(p => ({ x: p.x * sx, y: p.y * sy }));
      const polyW = origWidth * sx;
      const polyH = origHeight * sy;
      const clipPath = new fabric.Polygon(scaledPoints, {
        left: (wPx - polyW) / 2,
        top: (hPx - polyH) / 2,
        absolutePositioned: true,
      });

      canvas.clipPath = clipPath;

      // Оновлюємо розміри в state
      setSizeValues((prev) => ({ ...prev, width: targetWidthMM, height: targetHeightMM, cornerRadius: 0 }));

      // Оновлюємо візуальний контур canvas
      updateCanvasOutline();

      // Автоматично додаємо отвір типу 1 для замка
      clearExistingHoles();
      setIsHolesSelected(true);
      setActiveHolesType(2); // тип 2 (один отвір по центру зверху)
      
      // Діаметр отвору 22% від висоти фігури
      const lockHoleDiameter = targetHeightMM * 0.22;
      const lockHoleRadius = lockHoleDiameter / 2;
      // Позиція 10% від верху фігури + радіус (щоб центр кола був на правильній відстані)
      const lockHoleOffsetFromTop = targetHeightMM * 0.10 + lockHoleRadius;
      
      const hole = new fabric.Circle({
        left: wPx / 2, // по центру ширини
        top: mmToPx(lockHoleOffsetFromTop), // 10% від верху + радіус
        radius: mmToPx(lockHoleRadius),
        fill: "#FFFFFF", // Білий фон дирки
        stroke: "#000000", // Чорний бордер
        strokeWidth: 1, // 1px
        originX: "center",
        originY: "center",
        isCutElement: true, // Позначаємо як Cut елемент
        cutType: "hole", // Додаємо тип cut елементу
        hasControls: false, // Забороняємо зміну розміру
        hasBorders: true,
        lockScalingX: true,
        lockScalingY: true,
        lockUniScaling: true,
        // Статичне розміщення: заборонити вибір/переміщення мишкою
        selectable: false,
        evented: false,
        lockMovementX: true,
        lockMovementY: true,
      });
      canvas.add(hole);

      canvas.renderAll();
    }
  };

  // Icon4 - Коло з горизонтальною лінією (задає форму canvas)
  const addCircleWithLine = () => {
    if (canvas) {
      // Очищуємо canvas з збереженням теми
      clearCanvasPreserveTheme();

      // Встановлюємо тип поточної фігури
      setCurrentShapeType("circleWithLine");

      // Встановлюємо розміри canvas (100x100 мм для кола)
      canvas.setDimensions({ width: mmToPx(100), height: mmToPx(100) });

      // Створюємо clipPath у формі кола
      const clipPath = new fabric.Circle({
        left: mmToPx(100) / 2,
        top: mmToPx(100) / 2,
        radius: mmToPx(100) / 2,
        originX: "center",
        originY: "center",
        absolutePositioned: true,
      });

      // Встановлюємо clipPath для canvas
      canvas.clipPath = clipPath;

      // Оновлюємо розміри в state
      setSizeValues((prev) => ({ ...prev, width: 100, height: 100, cornerRadius: 0 }));

      // Оновлюємо візуальний контур canvas
      updateCanvasOutline();

      canvas.renderAll();
    }
  };

  // Icon5 - Коло з хрестом (задає форму canvas)
  const addCircleWithCross = () => {
    if (canvas) {
      // Очищуємо canvas з збереженням теми
      clearCanvasPreserveTheme();

      // Встановлюємо тип поточної фігури
      setCurrentShapeType("circleWithCross");

      // Встановлюємо розміри canvas (100x100 мм для кола)
      canvas.setDimensions({ width: mmToPx(100), height: mmToPx(100) });

      // Створюємо clipPath у формі кола
      const clipPath = new fabric.Circle({
        left: mmToPx(100) / 2,
        top: mmToPx(100) / 2,
        radius: mmToPx(100) / 2,
        originX: "center",
        originY: "center",
        absolutePositioned: true,
      });

      // Встановлюємо clipPath для canvas
      canvas.clipPath = clipPath;

      // Оновлюємо розміри в state
      setSizeValues((prev) => ({ ...prev, width: 100, height: 100, cornerRadius: 0 }));

      // Оновлюємо візуальний контур canvas
      updateCanvasOutline();

      canvas.renderAll();
    }
  };

  // Icon6 - Будинок (задає форму canvas)
  const addHouse = () => {
    if (canvas) {
      // Очищуємо canvas з збереженням теми
      clearCanvasPreserveTheme();

      // Встановлюємо тип поточної фігури
      setCurrentShapeType("house");

      // Встановлюємо розміри canvas (96x105 мм для будинка)
      const wPxH = mmToPx(96);
      const hPxH = mmToPx(105);
      canvas.setDimensions({ width: wPxH, height: hPxH });

      // Створюємо clipPath у формі будинка
      const clipPath = new fabric.Path("M6 66V105H51H90V66L48 6L6 66Z", {
        absolutePositioned: true,
        left: (wPxH - 96) / 2,
        top: (hPxH - 105) / 2,
        scaleX: Math.min(wPxH / 96, hPxH / 105),
        scaleY: Math.min(wPxH / 96, hPxH / 105),
      });

      // Встановлюємо clipPath для canvas
      canvas.clipPath = clipPath;

      // Оновлюємо розміри в state
      setSizeValues((prev) => ({ ...prev, width: 96, height: 105, cornerRadius: 0 }));

      // Оновлюємо візуальний контур canvas
      updateCanvasOutline();

      canvas.renderAll();
    }
  };

  // Icon7 - Адаптивний трикутник (Polygon): видні всі кути при 190:165; при меншій ширині бокові кути обрізаються
  // Icon7 - Півкруг (задає форму canvas)
  const addExtendedHalfCircle = () => {
    if (canvas) {
      resetCornerRadiusState();
      // Очищуємо canvas з збереженням теми
      clearCanvasPreserveTheme();

      // Встановлюємо тип поточної фігури
      setCurrentShapeType("extendedHalfCircle");

      // Базовий стан як чистий півкруг (2:1) – потім користувач може збільшувати висоту
      const baseWmm = 120;
      const baseHmm = baseWmm / 2; // 60 мм
      const wPxE = mmToPx(baseWmm);
      const hPxE = mmToPx(baseHmm);
      canvas.setDimensions({ width: wPxE, height: hPxE });

<<<<<<< HEAD
      // Динамічний clipPath (адаптивна форма) як polygon
      const pts = makeAdaptiveHalfCirclePolygonPoints(wPxE, hPxE);
      const clipPath = new fabric.Polygon(pts, { absolutePositioned: true });
=======
      // Динамічний clipPath (адаптивна форма)
      const d = makeAdaptiveHalfCirclePath(wPxE, hPxE);
      const clipPath = new fabric.Path(d, { absolutePositioned: true });
>>>>>>> c7ae271d

      // Встановлюємо clipPath для canvas
      canvas.clipPath = clipPath;

      // Оновлюємо розміри в state
<<<<<<< HEAD
      setSizeValues((prev) => ({ ...prev, width: baseWmm, height: baseHmm, cornerRadius: 0 }));
=======
      setSizeValues((prev) => ({ ...prev, width: baseWmm, height: baseHmm }));
>>>>>>> c7ae271d

      // Оновлюємо візуальний контур canvas
      updateCanvasOutline();

      canvas.renderAll();
    }
  };

  const addHalfCircle = () => {
    if (canvas) {
      resetCornerRadiusState();
      // Очищуємо canvas з збереженням теми
      clearCanvasPreserveTheme();

      // Встановлюємо тип поточної фігури
      setCurrentShapeType("halfCircle");

      // Статичний півкруг (100x50 мм)
      const baseWmm = 100;
      const baseHmm = 50;
      const wPxHC = mmToPx(baseWmm);
      const hPxHC = mmToPx(baseHmm);
      canvas.setDimensions({ width: wPxHC, height: hPxHC });

      const pts = makeHalfCirclePolygonPoints(wPxHC, hPxHC);
      const clipPath = new fabric.Polygon(pts, { absolutePositioned: true });

      // Встановлюємо clipPath для canvas
      canvas.clipPath = clipPath;

      // Оновлюємо розміри в state
<<<<<<< HEAD
      setSizeValues((prev) => ({ ...prev, width: baseWmm, height: baseHmm, cornerRadius: 0 }));
=======
      setSizeValues((prev) => ({ ...prev, width: baseWmm, height: baseHmm }));
>>>>>>> c7ae271d

      // Оновлюємо візуальний контур canvas
      updateCanvasOutline();

      canvas.renderAll();
    }
  };

  // Icon8 - Адаптивний трикутник (задає форму canvas)
  const addAdaptiveTriangle = () => {
    if (canvas) {
      resetCornerRadiusState();
      // Очищуємо canvas з збереженням теми
      clearCanvasPreserveTheme();

      // Тип поточної фігури - адаптивний трикутник
      setCurrentShapeType("adaptiveTriangle");

      // Початкові розміри — референс 190x165 мм (по дефолту трикутник)
      const width = 190;
      const height = 165;
      canvas.setDimensions({ width: mmToPx(width), height: mmToPx(height) });

      // Побудова адаптивного трикутника та обрізання по краях
      const pts = getAdaptiveTrianglePoints(mmToPx(width), mmToPx(height));
      const clipPath = new fabric.Polygon(pts, { absolutePositioned: true });

      // Встановлюємо clipPath для canvas
      canvas.clipPath = clipPath;

      // Оновлюємо розміри в state
      setSizeValues((prev) => ({ ...prev, width, height, cornerRadius: 0 }));

      // Оновлюємо візуальний контур canvas
      updateCanvasOutline();

      canvas.renderAll();
    }
  };

  // Icon9 - Шестикутник (задає форму canvas)
  const addHexagon = () => {
    if (canvas) {
      resetCornerRadiusState();
      // Очищуємо canvas з збереженням теми
      clearCanvasPreserveTheme();

      // Встановлюємо тип поточної фігури
      setCurrentShapeType("hexagon");

      // Встановлюємо розміри canvas (127x114 мм для шестикутника)
      canvas.setDimensions({ width: mmToPx(127), height: mmToPx(114) });

      // Створюємо clipPath у формі шестикутника з урахуванням радіуса кутів
      const d = makeRoundedHexagonPath(
        mmToPx(127),
        mmToPx(114),
        currentShapeType === 'hexagon' ? mmToPx(sizeValues.cornerRadius || 0) : 0
      );
      const clipPath = new fabric.Path(d, { absolutePositioned: true });

      // Встановлюємо clipPath для canvas
      canvas.clipPath = clipPath;

      // Оновлюємо розміри в state
      setSizeValues((prev) => ({ ...prev, width: 127, height: 114, cornerRadius: 0 }));

      // Оновлюємо візуальний контур canvas
      updateCanvasOutline();

      canvas.renderAll();
    }
  };

  // Icon10 - Восьмикутник (задає форму canvas)
  const addOctagon = () => {
    if (canvas) {
      resetCornerRadiusState();
      // Очищуємо canvas з збереженням теми
      clearCanvasPreserveTheme();

      // Встановлюємо тип поточної фігури
      setCurrentShapeType("octagon");

      // Встановлюємо розміри canvas (100x100 мм для восьмикутника)
      canvas.setDimensions({ width: mmToPx(100), height: mmToPx(100) });

      // Створюємо clipPath у формі восьмикутника з урахуванням радіуса кутів
      const d = makeRoundedOctagonPath(
        mmToPx(100),
        mmToPx(100),
        currentShapeType === 'octagon' ? mmToPx(sizeValues.cornerRadius || 0) : 0
      );
      const clipPath = new fabric.Path(d, { absolutePositioned: true });

      // Встановлюємо clipPath для canvas
      canvas.clipPath = clipPath;

      // Оновлюємо розміри в state
      setSizeValues((prev) => ({ ...prev, width: 100, height: 100, cornerRadius: 0 }));

      // Оновлюємо візуальний контур canvas
      updateCanvasOutline();

      canvas.renderAll();
    }
  };

  // Icon11 - Трикутник (задає форму canvas)
  const addTriangleUp = () => {
    if (canvas) {
      resetCornerRadiusState();
      // Очищуємо canvas з збереженням теми
      clearCanvasPreserveTheme();

      // Встановлюємо тип поточної фігури
      setCurrentShapeType("triangle");

      // Встановлюємо розміри canvas (100x100 мм для трикутника)
      canvas.setDimensions({ width: mmToPx(100), height: mmToPx(100) });

      // Створюємо clipPath у формі трикутника з урахуванням радіуса кутів
      const d = makeRoundedTrianglePath(
        mmToPx(100),
        mmToPx(100),
        currentShapeType === 'triangle' ? mmToPx(sizeValues.cornerRadius || 0) : 0
      );
      const clipPath = new fabric.Path(d, { absolutePositioned: true });

      // Встановлюємо clipPath для canvas
      canvas.clipPath = clipPath;

      // Оновлюємо розміри в state
      setSizeValues((prev) => ({ ...prev, width: 100, height: 100, cornerRadius: 0 }));

      // Оновлюємо візуальний контур canvas
      updateCanvasOutline();

      canvas.renderAll();
    }
  };

  // Icon12 - Стрілка вліво (задає форму canvas)
  const addArrowLeft = () => {
    if (canvas) {
      resetCornerRadiusState();
      // Очищуємо canvas з збереженням теми
      clearCanvasPreserveTheme();

      // Встановлюємо тип поточної фігури
      setCurrentShapeType("arrowLeft");

      // Встановлюємо розміри canvas (120x80 мм для стрілки)
      canvas.setDimensions({ width: mmToPx(120), height: mmToPx(80) });

      // Створюємо clipPath у формі стрілки вліво з урахуванням радіуса кутів
      const d = makeRoundedArrowLeftPath(
        mmToPx(120),
        mmToPx(80),
        currentShapeType === 'arrowLeft' ? mmToPx(sizeValues.cornerRadius || 0) : 0
      );
      const clipPath = new fabric.Path(d, { absolutePositioned: true });

      // Встановлюємо clipPath для canvas
      canvas.clipPath = clipPath;

      // Оновлюємо розміри в state
      setSizeValues((prev) => ({ ...prev, width: 120, height: 80, cornerRadius: 0 }));

      // Оновлюємо візуальний контур canvas
      updateCanvasOutline();

      canvas.renderAll();
    }
  };

  // Icon13 - Стрілка вправо (задає форму canvas)
  const addArrowRight = () => {
    if (canvas) {
      resetCornerRadiusState();
      // Очищуємо canvas з збереженням теми
      clearCanvasPreserveTheme();

      // Встановлюємо тип поточної фігури
      setCurrentShapeType("arrowRight");

      // Встановлюємо розміри canvas (120x80 мм для стрілки)
      canvas.setDimensions({ width: mmToPx(120), height: mmToPx(80) });

      // Створюємо clipPath у формі стрілки вправо з урахуванням радіуса кутів
      const d = makeRoundedArrowRightPath(
        mmToPx(120),
        mmToPx(80),
        currentShapeType === 'arrowRight' ? mmToPx(sizeValues.cornerRadius || 0) : 0
      );
      const clipPath = new fabric.Path(d, { absolutePositioned: true });

      // Встановлюємо clipPath для canvas
      canvas.clipPath = clipPath;

      // Оновлюємо розміри в state
      setSizeValues((prev) => ({ ...prev, width: 120, height: 80, cornerRadius: 0 }));

      // Оновлюємо візуальний контур canvas
      updateCanvasOutline();

      canvas.renderAll();
    }
  };

  // Icon14 - Прапор (задає форму canvas)
  const addFlag = () => {
    if (canvas) {
      resetCornerRadiusState();
      // Очищуємо canvas з збереженням теми
      clearCanvasPreserveTheme();

      // Встановлюємо тип поточної фігури
      setCurrentShapeType("flag");

      // Встановлюємо розміри canvas (720x600 мм)
      canvas.setDimensions({ width: mmToPx(720), height: mmToPx(600) });

      // Створюємо clipPath у формі прапора з урахуванням радіуса кутів
      const d = makeRoundedFlagPath(
        mmToPx(720),
        mmToPx(600),
        currentShapeType === 'flag' ? mmToPx(sizeValues.cornerRadius || 0) : 0
      );
      const clipPath = new fabric.Path(d, { absolutePositioned: true });

      // Встановлюємо clipPath для canvas
      canvas.clipPath = clipPath;

      // Оновлюємо розміри в state
      setSizeValues((prev) => ({ ...prev, width: 720, height: 600, cornerRadius: 0 }));

      // Оновлюємо візуальний контур canvas
      updateCanvasOutline();

      canvas.renderAll();
    }
  };

  // Icon15 - Ромб (задає форму canvas)
  const addDiamond = () => {
    if (canvas) {
      resetCornerRadiusState();
      // Очищуємо canvas з збереженням теми
      clearCanvasPreserveTheme();

      // Встановлюємо тип поточної фігури
      setCurrentShapeType("diamond");

      // Встановлюємо розміри canvas (600x600 мм)
      const wPxD = mmToPx(600);
      const hPxD = mmToPx(600);
      canvas.setDimensions({ width: wPxD, height: hPxD });

      // Створюємо clipPath у формі ромба на весь canvas
      const dPath = `M${wPxD / 2} 0L${wPxD} ${hPxD / 2}L${wPxD / 2} ${hPxD}L0 ${hPxD / 2}Z`;
      const clipPath = new fabric.Path(dPath, {
        absolutePositioned: true,
      });

      // Встановлюємо clipPath для canvas
      canvas.clipPath = clipPath;

      // Оновлюємо розміри в state
      setSizeValues((prev) => ({ ...prev, width: 600, height: 600, cornerRadius: 0 }));

      // Оновлюємо візуальний контур canvas
      updateCanvasOutline();

      canvas.renderAll();
    }
  };
  const handleInputChange = (key, max, rawValue) => {
    // Поддерживаем запятую как разделитель, затем округляем до 1 знака
    const parsed = parseFloat(String(rawValue).replace(",", "."));
    const clamped = Math.max(0, Math.min(max, isNaN(parsed) ? 0 : parsed));
    const value = round1(clamped);

    // Compute next mm values synchronously
    const next = {
      width: key === "width" ? value : sizeValues.width,
      height: key === "height" ? value : sizeValues.height,
      cornerRadius: key === "cornerRadius" ? value : sizeValues.cornerRadius,
    };
    setSizeValues((prev) => ({ ...prev, [key]: value }));

    // Apply immediately without relying on async state
    if (activeObject && canvas) {
      const currentLeft = activeObject.left;
      const currentTop = activeObject.top;

      if (activeObject.type === "circle") {
        const originalRadius = activeObject.radius;
        const targetWpx = mmToPx(round1(next.width));
        const targetHpx = mmToPx(round1(next.height));
        const scaleX = targetWpx / (originalRadius * 2);
        const scaleY = targetHpx / (originalRadius * 2);
        activeObject.set({
          scaleX,
          scaleY,
          left: currentLeft,
          top: currentTop,
        });
      } else if (activeObject.type === "ellipse") {
        const originalRx = activeObject.rx;
        const originalRy = activeObject.ry;
        if (key === "width") {
          const scaleX = mmToPx(value) / (originalRx * 2);
          activeObject.set({ scaleX, left: currentLeft, top: currentTop });
        } else if (key === "height") {
          const scaleY = mmToPx(value) / (originalRy * 2);
          activeObject.set({ scaleY, left: currentLeft, top: currentTop });
        } else if (key === "cornerRadius") {
          const rPx = mmToPx(value);
          activeObject.set({ rx: rPx, ry: rPx });
        }
      } else {
        const originalWidth = activeObject.width;
        const originalHeight = activeObject.height;
        if (key === "width") {
          const scaleX = mmToPx(value) / originalWidth;
          activeObject.set({ scaleX, left: currentLeft, top: currentTop });
        } else if (key === "height") {
          const scaleY = mmToPx(value) / originalHeight;
          activeObject.set({ scaleY, left: currentLeft, top: currentTop });
        } else if (key === "cornerRadius") {
          const rPx = mmToPx(value);
          activeObject.set({ rx: rPx, ry: rPx });
        }
      }
      canvas.renderAll();
    } else if (canvas) {
      // Update canvas/clipPath using explicit overrides to avoid one-step lag
      updateSize({
        widthMm: round1(next.width),
        heightMm: round1(next.height),
        cornerRadiusMm: round1(next.cornerRadius),
      });
    }
  };

  const changeValue = (key, delta, max) => {
    setSizeValues((prev) => {
      const cur = parseFloat(String(prev[key]).replace(",", ".")) || 0;
      const nextVal = Math.max(0, Math.min(max, cur + delta));
      const newValue = round1(nextVal);
      const updated = { ...prev, [key]: newValue };

      // Apply immediately using explicit values
      if (activeObject && canvas) {
        const currentLeft = activeObject.left;
        const currentTop = activeObject.top;

        if (activeObject.type === "circle") {
          const originalRadius = activeObject.radius;
          const scaleX = mmToPx(updated.width) / (originalRadius * 2);
          const scaleY = mmToPx(updated.height) / (originalRadius * 2);
          activeObject.set({
            scaleX,
            scaleY,
            left: currentLeft,
            top: currentTop,
          });
        } else if (activeObject.type === "ellipse") {
          const originalRx = activeObject.rx;
          const originalRy = activeObject.ry;
          if (key === "width") {
            const scaleX = mmToPx(newValue) / (originalRx * 2);
            activeObject.set({ scaleX, left: currentLeft, top: currentTop });
          } else if (key === "height") {
            const scaleY = mmToPx(newValue) / (originalRy * 2);
            activeObject.set({ scaleY, left: currentLeft, top: currentTop });
          } else if (key === "cornerRadius") {
            const rPx = mmToPx(newValue);
            activeObject.set({ rx: rPx, ry: rPx });
          }
        } else {
          const originalWidth = activeObject.width;
          const originalHeight = activeObject.height;
          if (key === "width") {
            const scaleX = mmToPx(newValue) / originalWidth;
            activeObject.set({ scaleX, left: currentLeft, top: currentTop });
          } else if (key === "height") {
            const scaleY = mmToPx(newValue) / originalHeight;
            activeObject.set({ scaleY, left: currentLeft, top: currentTop });
          } else if (key === "cornerRadius") {
            const rPx = mmToPx(newValue);
            activeObject.set({ rx: rPx, ry: rPx });
          }
        }
        canvas.renderAll();
      } else if (canvas) {
        updateSize({
          widthMm: round1(key === "width" ? newValue : updated.width),
          heightMm: round1(key === "height" ? newValue : updated.height),
          cornerRadiusMm: round1(
            key === "cornerRadius" ? newValue : updated.cornerRadius
          ),
        });
      }

      return updated;
    });
  };

  return (
    <div className={styles.toolbar}>
      {/* 1. Shape */}
      <div className={styles.section}>
        <div className={styles.numbering}>
          <p>1</p>
        </div>
        <div className={styles.icons}>
          <h3>Shape</h3>
          <span onClick={withShapePick(addRectangle)}>{Icon0}</span>
          <span onClick={withShapePick(addCircle)}>{Icon1}</span>
          <span onClick={withShapePick(addEllipse)}>{Icon2}</span>
          <span onClick={withShapePick(addLock)}>{Icon3}</span>
          <span onClick={withShapePick(addCircleWithLine)}>{Icon4}</span>
          <span onClick={withShapePick(addCircleWithCross)}>{Icon5}</span>
          <span onClick={withShapePick(addAdaptiveTriangle)}>{Icon6}</span>
          <span onClick={withShapePick(addHalfCircle)}>{Icon7}</span>
          <span onClick={withShapePick(addExtendedHalfCircle)}>{Icon8}</span>
          <span onClick={withShapePick(addHexagon)}>{Icon9}</span>
          <span onClick={withShapePick(addOctagon)}>{Icon10}</span>
          <span onClick={withShapePick(addTriangleUp)}>{Icon11}</span>
          <span onClick={withShapePick(addArrowLeft)}>{Icon12}</span>
          <span onClick={withShapePick(addArrowRight)}>{Icon13}</span>
          {(() => {
            const disabled =
              !hasUserPickedShape || !supportsCustomShape(currentShapeType);
            const title = disabled
              ? !hasUserPickedShape
                ? "Спочатку виберіть форму"
                : "Недоступно для цієї фігури"
              : isCustomShapeMode
              ? "Вийти з Custom Shape"
              : "Custom Shape";
            return (
              <span
                onClick={disabled ? undefined : toggleCustomShapeMode}
                className={disabled ? styles.disabledIcon : ""}
                title={title}
              >
                {Icon14}
              </span>
            );
          })()}
        </div>
      </div>
      {/* 2. Size */}
      <div className={styles.section}>
        <div className={styles.numbering}>
          <p>2</p>
        </div>
        <div className={styles.grid}>
          <div className={styles.field}>
            <label>Width</label>
            <div className={styles.inputGroup}>
              <input
                type="number"
                value={sizeValues.width}
                onChange={(e) =>
                  handleInputChange(
                    "width",
                    activeObject ? 300 : 1200,
                    e.target.value
                  )
                }
              />
              <div className={styles.arrows}>
                <i
                  className="fa-solid fa-chevron-up"
                  onClick={() =>
                    changeValue("width", 1, activeObject ? 300 : 1200)
                  }
                />
                <i
                  className="fa-solid fa-chevron-down"
                  onClick={() =>
                    changeValue("width", -1, activeObject ? 300 : 1200)
                  }
                />
              </div>
            </div>
          </div>

          <div
            className={styles.field}
            style={{
              opacity: isCircleSelected ? 0.5 : 1,
              cursor: isCircleSelected ? "not-allowed" : "default",
            }}
          >
            <label
              style={{ cursor: isCircleSelected ? "not-allowed" : "inherit" }}
            >
              Corner radius
            </label>
            <div className={styles.inputGroup}>
              <input
                type="number"
                value={sizeValues.cornerRadius}
                disabled={isCircleSelected}
                style={{ cursor: isCircleSelected ? "not-allowed" : "text" }}
                onChange={(e) =>
                  !isCircleSelected &&
                  handleInputChange("cornerRadius", 50, e.target.value)
                }
              />
              <div
                className={styles.arrows}
                style={{
                  pointerEvents: isCircleSelected ? "none" : "auto",
                  opacity: isCircleSelected ? 0.6 : 1,
                }}
              >
                <i
                  className="fa-solid fa-chevron-up"
                  onClick={() =>
                    !isCircleSelected && changeValue("cornerRadius", 1, 50)
                  }
                />
                <i
                  className="fa-solid fa-chevron-down"
                  onClick={() =>
                    !isCircleSelected && changeValue("cornerRadius", -1, 50)
                  }
                />
              </div>
            </div>
          </div>

          <div className={styles.field}>
            <label>Height</label>
            <div className={styles.inputGroup}>
              <input
                type="number"
                value={sizeValues.height}
                onChange={(e) =>
                  handleInputChange(
                    "height",
                    activeObject ? 300 : 1200,
                    e.target.value
                  )
                }
              />
              <div className={styles.arrows}>
                <i
                  className="fa-solid fa-chevron-up"
                  onClick={() =>
                    changeValue("height", 1, activeObject ? 300 : 1200)
                  }
                />
                <i
                  className="fa-solid fa-chevron-down"
                  onClick={() =>
                    changeValue("height", -1, activeObject ? 300 : 1200)
                  }
                />
              </div>
            </div>
          </div>

          <div className={styles.unitLabel}>* (mm)</div>
        </div>
      </div>
      {/* 3. Thickness */}
      <div className={styles.section}>
        <div className={styles.numbering}>
          <p>3</p>
        </div>
        <div className={styles.thicknessWrapper}>
          <div className={styles.field}>
            <h3>Thickness:</h3>
            <label>1.6</label>
            <input
              type="radio"
              name="thickness"
              value="1.6"
              checked={thickness === 1.6}
              onChange={() => {
                setThickness(1.6);
                updateThickness(1.6);
              }}
            />
          </div>
          <div className={styles.field}>
            <label>0.8</label>
            <input
              type="radio"
              name="thickness"
              value="0.8"
              checked={thickness === 0.8}
              onChange={() => {
                setThickness(0.8);
                updateThickness(0.8);
              }}
            />
          </div>
          <div className="">
            <label>3.2</label>
            <input
              type="radio"
              name="thickness"
              value="3.2"
              checked={thickness === 3.2}
              onChange={() => {
                setThickness(3.2);
                updateThickness(3.2);
              }}
            />
          </div>
          <div className="">
            <label>Adhesive Tape</label>
            <input
              type="checkbox"
              checked={isAdhesiveTape}
              onChange={(e) => {
                setIsAdhesiveTape(e.target.checked);
                updateThickness(thickness);
              }}
            />
          </div>
          <div></div>
          <div className={styles.unitLabel}>* (mm)</div>
        </div>
      </div>
      {/* 4. Colour */}
      <div className={`${styles.section} ${styles.colorSection}`}>
        <div className={styles.colorTitleWrapper}>
          <div className={styles.numbering}>
            <p>4</p>
          </div>
          <h3>Colour</h3>
        </div>
        <div className={styles.colors}>
          <span
            onClick={() => updateColorScheme("#000000", "#FFFFFF", "solid", 0)}
            title="Чорний текст, білий фон"
          >
            <A1 
              borderColor={selectedColorIndex === 0 ? "rgba(0, 108, 164, 1)" : "black"} 
              borderOpacity={selectedColorIndex === 0 ? "1" : "0.29"} 
              strokeWidth={selectedColorIndex === 0 ? "3" : "1"}
            />
          </span>
          <span
            onClick={() => updateColorScheme("#0000FF", "#FFFFFF", "solid", 1)}
            title="Синій текст, білий фон"
          >
            <A2 
              borderColor={selectedColorIndex === 1 ? "rgba(0, 108, 164, 1)" : "black"} 
              borderOpacity={selectedColorIndex === 1 ? "1" : "0.29"} 
              strokeWidth={selectedColorIndex === 1 ? "3" : "1"}
            />
          </span>
          <span
            onClick={() => updateColorScheme("#FF0000", "#FFFFFF", "solid", 2)}
            title="Червоний текст, білий фон"
          >
            <A3 
              borderColor={selectedColorIndex === 2 ? "rgba(0, 108, 164, 1)" : "black"} 
              borderOpacity={selectedColorIndex === 2 ? "1" : "0.29"} 
              strokeWidth={selectedColorIndex === 2 ? "3" : "1"}
            />
          </span>
          <span
            onClick={() => updateColorScheme("#FFFFFF", "#000000", "solid", 3)}
            title="Білий текст, чорний фон"
          >
            <A4 
              borderColor={selectedColorIndex === 3 ? "rgba(0, 108, 164, 1)" : "black"} 
              borderOpacity={selectedColorIndex === 3 ? "1" : "0.29"} 
              strokeWidth={selectedColorIndex === 3 ? "3" : "1"}
            />
          </span>
          <span
            onClick={() => updateColorScheme("#FFFFFF", "#0000FF", "solid", 4)}
            title="Білий текст, синій фон"
          >
            <A5 
              borderColor={selectedColorIndex === 4 ? "rgba(0, 108, 164, 1)" : "black"} 
              borderOpacity={selectedColorIndex === 4 ? "1" : "0.29"} 
              strokeWidth={selectedColorIndex === 4 ? "3" : "1"}
            />
          </span>
          <span
            onClick={() => updateColorScheme("#FFFFFF", "#FF0000", "solid", 5)}
            title="Білий текст, червоний фон"
          >
            <A6 
              borderColor={selectedColorIndex === 5 ? "rgba(0, 108, 164, 1)" : "black"} 
              borderOpacity={selectedColorIndex === 5 ? "1" : "0.29"} 
              strokeWidth={selectedColorIndex === 5 ? "3" : "1"}
            />
          </span>
          <span
            onClick={() => updateColorScheme("#FFFFFF", "#00FF00", "solid", 6)}
            title="Білий текст, зелений фон"
          >
            <A7 
              borderColor={selectedColorIndex === 6 ? "rgba(0, 108, 164, 1)" : "black"} 
              borderOpacity={selectedColorIndex === 6 ? "1" : "0.29"} 
              strokeWidth={selectedColorIndex === 6 ? "3" : "1"}
            />
          </span>
          <span
            onClick={() => updateColorScheme("#000000", "#FFFF00", "solid", 7)}
            title="Чорний текст, жовтий фон"
          >
            <A8 
              borderColor={selectedColorIndex === 7 ? "rgba(0, 108, 164, 1)" : "black"} 
              borderOpacity={selectedColorIndex === 7 ? "1" : "0.29"} 
              strokeWidth={selectedColorIndex === 7 ? "3" : "1"}
            />
          </span>
          <span
            onClick={() => updateColorScheme("#000000", "#F0F0F0", "gradient", 8)}
            title="Чорний текст, градієнт фон"
          >
            <A9 
              borderColor={selectedColorIndex === 8 ? "rgba(0, 108, 164, 1)" : "black"} 
              borderOpacity={selectedColorIndex === 8 ? "1" : "0.29"} 
              strokeWidth={selectedColorIndex === 8 ? "3" : "1"}
            />
          </span>
          <span
            onClick={() => updateColorScheme("#FFFFFF", "#8B4513", "solid", 9)}
            title="Білий текст, коричневий фон"
          >
            <A10 
              borderColor={selectedColorIndex === 9 ? "rgba(0, 108, 164, 1)" : "black"} 
              borderOpacity={selectedColorIndex === 9 ? "1" : "0.29"} 
              strokeWidth={selectedColorIndex === 9 ? "3" : "1"}
            />
          </span>
          <span
            onClick={() => updateColorScheme("#FFFFFF", "#FFA500", "solid", 10)}
            title="Білий текст, оранжевий фон"
          >
            <A11 
              borderColor={selectedColorIndex === 10 ? "rgba(0, 108, 164, 1)" : "black"} 
              borderOpacity={selectedColorIndex === 10 ? "1" : "0.29"} 
              strokeWidth={selectedColorIndex === 10 ? "3" : "1"}
            />
          </span>
          <span
            onClick={() => updateColorScheme("#FFFFFF", "#808080", "solid", 11)}
            title="Білий текст, сірий фон"
          >
            <A12 
              borderColor={selectedColorIndex === 11 ? "rgba(0, 108, 164, 1)" : "black"} 
              borderOpacity={selectedColorIndex === 11 ? "1" : "0.29"} 
              strokeWidth={selectedColorIndex === 11 ? "3" : "1"}
            />
          </span>
          <span
            onClick={() => updateColorScheme("#000000", "#D2B48C", "texture", 12)}
            title="Чорний текст, фон дерева"
          >
            <A13 
              borderColor={selectedColorIndex === 12 ? "rgba(0, 108, 164, 1)" : "black"} 
              borderOpacity={selectedColorIndex === 12 ? "1" : "0.29"} 
              strokeWidth={selectedColorIndex === 12 ? "3" : "1"}
            />
          </span>
          <span
            onClick={() => updateColorScheme("#FFFFFF", "#36454F", "texture", 13)}
            title="Білий текст, карбоновий фон"
          >
            <A14 
              borderColor={selectedColorIndex === 13 ? "rgba(0, 108, 164, 1)" : "black"} 
              borderOpacity={selectedColorIndex === 13 ? "1" : "0.29"} 
              strokeWidth={selectedColorIndex === 13 ? "3" : "1"}
            />
          </span>
        </div>
        {!isCustomShapeMode && <ShapeProperties />}
      </div>
      {/* 5. Elements & Tools */}
      <div className={`${styles.section} ${styles.colorSection}`}>
        <div className={styles.numbering}>
          <p>5</p>
        </div>
        <ul className={styles.elementsList}>
          <li className={styles.elementsEl} onClick={addText}>
            <span className={styles.elementsSpanWrapper}>
              <span style={{ fontWeight: "bold" }}>A</span>
              <span>Text</span>
            </span>
          </li>
          <li className={styles.elementsEl} onClick={addImage}>
            <span
              className={[
                styles.elementsSpanWrapper,
                isIconMenuOpen ? styles.active : "",
              ].join(" ")}
            >
              {Image}
              <span>Image</span>
            </span>
          </li>
          <li className={styles.elementsEl} onClick={addUploadImage}>
            <span className={styles.elementsSpanWrapper}>
              {Upload}
              <span>Upload</span>
            </span>
          </li>
          <li className={styles.elementsEl} onClick={addShape}>
            <span
              className={[
                styles.elementsSpanWrapper,
                isShapeOpen ? styles.active : "",
              ].join(" ")}
            >
              {Shape}
              <span>Shape</span>
            </span>
          </li>
          <li className={styles.elementsEl} onClick={addBorder}>
            <span className={styles.elementsSpanWrapper}>
              {Border}
              <span>Border</span>
            </span>
          </li>
          <li className={styles.elementsEl} onClick={cut}>
            <span
              className={[
                styles.elementsSpanWrapper,
                isCutOpen ? styles.active : "",
              ].join(" ")}
            >
              {Cut}
              <span>Cut</span>
            </span>
          </li>
          <li className={styles.elementsEl} onClick={addQrCode}>
            <span
              className={[
                styles.elementsSpanWrapper,
                isQrOpen ? styles.active : "",
              ].join(" ")}
            >
              {QrCode}
              <span>QR Code</span>
            </span>
          </li>
          <li className={styles.elementsEl} onClick={addBarCode}>
            <span
              className={[
                styles.elementsSpanWrapper,
                isBarCodeOpen ? styles.active : "",
              ].join(" ")}
            >
              {BarCode}
              <span>Bar Code</span>
            </span>
          </li>
          {/* <li className={styles.elementsEl} onClick={exportToExcel}>
            <span className={styles.elementsSpanWrapper}>
              <span style={{ fontWeight: "bold" }}>📤</span>
              <span>Export</span>
            </span>
          </li>
          <li className={styles.elementsEl} onClick={importFromExcel}>
            <span className={styles.elementsSpanWrapper}>
              <span style={{ fontWeight: "bold" }}>📥</span>
              <span>Import</span>
            </span>
          </li> */}
        </ul>
      </div>
      {/* 6. Holes */}
      <div className={`${styles.section} ${styles.colorSection}`}>
        <div className={styles.colorTitleWrapper}>
          <div className={styles.numbering}>
            <p>6</p>
          </div>
          <div style={{ display: "flex", alignItems: "center", width: "100%" }}>
            <h3 style={{ marginRight: "60px" }}>Holes</h3>
            {isHolesSelected && (
              <>
                <div className={styles.field} style={{ margin: 0 }}>
                  <div className={styles.inputGroup}>
                    <input
                      type="number"
                      min={2.5}
                      max={10}
                      step={0.5}
                      value={holesDiameter}
                      onChange={(e) => {
                        const raw = parseFloat(e.target.value);
                        const val = isNaN(raw)
                          ? 2.5
                          : Math.max(2.5, Math.min(10, raw));
                        setHolesDiameter(val);
                      }}
                    />
                    <div className={styles.arrows}>
                      <i
                        className="fa-solid fa-chevron-up"
                        onClick={() =>
                          setHolesDiameter((prev) =>
                            Math.min(10, Number((prev + 0.5).toFixed(1)))
                          )
                        }
                      />
                      <i
                        className="fa-solid fa-chevron-down"
                        onClick={() =>
                          setHolesDiameter((prev) =>
                            Math.max(2.5, Number((prev - 0.5).toFixed(1)))
                          )
                        }
                      />
                    </div>
                  </div>
                </div>
                <p style={{ padding: "0", margin: "0 0 0 10px" }}>Ø mm</p>
              </>
            )}
          </div>
        </div>
        <div className={styles.holes}>
          <span
            onClick={addHoleType1}
            title="Без отворів"
            className={activeHolesType === 1 ? styles.holeActive : ""}
          >
            {Hole1}
          </span>
          <span
            onClick={addHoleType2}
            title="Отвір зверху по центру"
            className={activeHolesType === 2 ? styles.holeActive : ""}
          >
            {Hole2}
          </span>
          <span
            onClick={addHoleType3}
            title="Два отвори по бокам"
            className={activeHolesType === 3 ? styles.holeActive : ""}
          >
            {Hole3}
          </span>
          <span
            onClick={addHoleType4}
            title="4 круглі отвори по кутам"
            className={activeHolesType === 4 ? styles.holeActive : ""}
          >
            {Hole4}
          </span>
          <span
            onClick={addHoleType5}
            title="4 квадратні отвори по кутам"
            className={activeHolesType === 5 ? styles.holeActive : ""}
          >
            {Hole5}
          </span>
          <span
            onClick={addHoleType6}
            title="Отвір зліва по центру"
            className={activeHolesType === 6 ? styles.holeActive : ""}
          >
            {Hole6}
          </span>
          <span
            onClick={addHoleType7}
            title="Отвір зправа по центру"
            className={activeHolesType === 7 ? styles.holeActive : ""}
          >
            {Hole7}
          </span>
        </div>
      </div>
      {/* Copies */}
      <div className={`${styles.section} ${styles.colorSection}`}>
        <div className={styles.colorTitleWrapper}>
          <h3>Copies</h3>
          <div className={styles.field} style={{ margin: 0 }}>
            <div className={styles.inputGroup}>
              <input
                type="number"
                min={1}
                value={copiesCount}
                onChange={(e) => {
                  const val = Math.max(1, parseInt(e.target.value) || 1);
                  setCopiesCount(val);
                }}
              />
              <div className={styles.arrows}>
                <i
                  className="fa-solid fa-chevron-up"
                  onClick={() => setCopiesCount((prev) => prev + 1)}
                />
                <i
                  className="fa-solid fa-chevron-down"
                  onClick={() =>
                    setCopiesCount((prev) => (prev > 1 ? prev - 1 : 1))
                  }
                />
              </div>
            </div>
          </div>
        </div>
      </div>
      {/* Undo/Redo */}
      {/* <UndoRedo /> */}
      <QRCodeGenerator isOpen={isQrOpen} onClose={() => setIsQrOpen(false)} />
      <BarCodeGenerator
        isOpen={isBarCodeOpen}
        onClose={() => setIsBarCodeOpen(false)}
      />
      <ShapeSelector
        isOpen={isShapeOpen}
        onClose={() => setIsShapeOpen(false)}
      />
      <CutSelector isOpen={isCutOpen} onClose={() => setIsCutOpen(false)} />
      <IconMenu
        isOpen={isIconMenuOpen}
        onClose={() => setIsIconMenuOpen(false)}
      />
      <ShapeProperties
        isOpen={isShapePropertiesOpen}
        onClose={() => setIsShapePropertiesOpen(false)}
      />
      {/* Прихований input для завантаження файлів через іконку камери */}
      <input
        ref={fileInputRef}
        type="file"
        accept="image/*"
        onChange={handleUpload}
        style={{ display: "none" }}
      />
    </div>
  );
};

export default Toolbar;<|MERGE_RESOLUTION|>--- conflicted
+++ resolved
@@ -101,9 +101,7 @@
   const [holesDiameter, setHolesDiameter] = useState(2.5);
   const [isHolesSelected, setIsHolesSelected] = useState(false);
   const [activeHolesType, setActiveHolesType] = useState(1); // 1..7, за замовчуванням — без отворів
-<<<<<<< HEAD
   const [selectedColorIndex, setSelectedColorIndex] = useState(0); // Індекс обраного кольору (0 - перший колір за замовчуванням)
-=======
   // Користувач вибрав фігуру вручну (для розблокування останньої іконки в блоці 1)
   const [hasUserPickedShape, setHasUserPickedShape] = useState(false);
   // Режим кастомної фігури (редагування вершин) — тепер у контексті
@@ -111,7 +109,6 @@
   const customPointsRef = useRef(null); // поточні точки полігона в px
   const lastValidPointsRef = useRef(null); // останні валідні точки
   const initialOrientationRef = useRef(0); // початковий знак орієнтації
->>>>>>> c7ae271d
   // Set default selected shape on mount
   useEffect(() => {
     // Choose the default shape type, e.g., rectangle
@@ -3734,25 +3731,15 @@
       const hPxE = mmToPx(baseHmm);
       canvas.setDimensions({ width: wPxE, height: hPxE });
 
-<<<<<<< HEAD
       // Динамічний clipPath (адаптивна форма) як polygon
       const pts = makeAdaptiveHalfCirclePolygonPoints(wPxE, hPxE);
       const clipPath = new fabric.Polygon(pts, { absolutePositioned: true });
-=======
-      // Динамічний clipPath (адаптивна форма)
-      const d = makeAdaptiveHalfCirclePath(wPxE, hPxE);
-      const clipPath = new fabric.Path(d, { absolutePositioned: true });
->>>>>>> c7ae271d
 
       // Встановлюємо clipPath для canvas
       canvas.clipPath = clipPath;
 
       // Оновлюємо розміри в state
-<<<<<<< HEAD
       setSizeValues((prev) => ({ ...prev, width: baseWmm, height: baseHmm, cornerRadius: 0 }));
-=======
-      setSizeValues((prev) => ({ ...prev, width: baseWmm, height: baseHmm }));
->>>>>>> c7ae271d
 
       // Оновлюємо візуальний контур canvas
       updateCanvasOutline();
@@ -3784,11 +3771,7 @@
       canvas.clipPath = clipPath;
 
       // Оновлюємо розміри в state
-<<<<<<< HEAD
       setSizeValues((prev) => ({ ...prev, width: baseWmm, height: baseHmm, cornerRadius: 0 }));
-=======
-      setSizeValues((prev) => ({ ...prev, width: baseWmm, height: baseHmm }));
->>>>>>> c7ae271d
 
       // Оновлюємо візуальний контур canvas
       updateCanvasOutline();
