.toolbar {
  width: 310px;
  display: flex;
  flex-direction: column;
  gap: 20px;
  box-sizing: border-box;
}

.section {
  flex: 0 0 auto;
  min-width: 150px;
  display: flex;
  align-items: flex-start;
  gap: 10px;
}

.numbering p {
  width: 22px;
  height: 22px;
  border-radius: 50%;
  border: 2px solid rgba(255, 157, 0, 1);
  display: flex;
  justify-content: center;
  align-items: center;
  margin: 0;
}

.section h3 {
  font-size: 14px;
  margin: 0px;
  font-weight: bold;
}

.icons {
  display: flex;
  gap: 3px;
  flex-wrap: wrap;
  color: #000;
  justify-content: flex-end;
  align-items: center;
  width: fit-content;
}

.icons span {
  display: flex;
  justify-content: center;
  align-items: center;
  width: 30px;
  height: 30px;
  cursor: pointer;
  transition: all ease 0.3s;
}
.icons :first-child {
  margin-right: auto;
}
.icons svg:hover > * {
  stroke: rgba(0, 108, 164, 1) !important;
}

/* Неактивна іконка (до вибору фігури) */
.disabledIcon {
  opacity: 0.45;
  cursor: not-allowed !important;
}
.disabledIcon svg {
  pointer-events: none;
}

.colors svg {
  width: 36px;
  height: 36px;
  cursor: pointer;
}

input[type="range"] {
  width: 100%;
  margin: 5px 0;
}

input[type="checkbox"] {
  margin-left: 5px;
}

.grid {
  display: grid;
  grid-template-columns: repeat(2, 1fr);
  grid-template-rows: auto auto;
  gap: 15px;
}

.field {
  display: flex;
  /* flex-direction: column; */
  justify-content: space-between;
  align-items: center;
  gap: 8px;
  font-weight: 700;
  font-size: 14px;
  white-space: nowrap;
}

.label {
  font-size: 14px;
  color: #333;
  font-weight: 500;
}

.inputGroup {
  display: flex;
  align-items: center;
  gap: 3px;
}

.inputGroup input {
  width: 100px;
  padding: 6px 10px;
  font-size: 14px;
  background-color: white;
  border: 1px solid #ccc;
  border-radius: 4px;
  appearance: textfield;

  /* Вимикаємо нативні стрілки у number */
  -moz-appearance: textfield;
}

.cornerRadiusDisabled input,
.cornerRadiusDisabled label {
  opacity: 0.5;
}
.cornerRadiusDisabled input {
  cursor: not-allowed;
}
.cornerRadiusDisabled .arrows i {
  pointer-events: none;
}
.inputGroup input::-webkit-inner-spin-button,
.inputGroup input::-webkit-outer-spin-button {
  -webkit-appearance: none;
  margin: 0;
}

.arrows {
  display: flex;
  flex-direction: column;
  gap: 4px;
  cursor: pointer;
}

.arrows i {
  font-size: 14px;
  color: #444;
  transition: color 0.2s;
}
.arrows i:hover {
  color: #000;
}

.unitLabel {
  align-self: end;
  justify-self: end;
  font-size: 13px;
  color: #666;
  font-style: italic;
}

input[type="number"] {
  width: 40px !important;
  background-color: rgba(0, 108, 164, 1);
  color: white;
  border-radius: 0;
  font-size: 14px;
  text-align: center;
  padding: 5px;
}
input[type="number"]:focus {
  outline: none; /* Прибирає стандартний контур */
  border: none; /* Переконуємось, що бордер відсутній */
}

.unitLabel {
  font-weight: 500;
  color: #000;
  font-style: italic;
}

.thicknessWrapper {
  display: grid;
  grid-template-columns: repeat(3, 1fr);
  grid-template-rows: repeat(2, auto);
  gap: 10px 5px;
  justify-content: space-between;
  align-items: center;
}
.thicknessWrapper h3 {
  margin-right: 10px;
}
.thicknessWrapper > div {
  display: flex;
  justify-content: center;
  gap: 5px;
}
/* Стилізація radio */
.thicknessWrapper input[type="radio"],
.thicknessWrapper input[type="checkbox"] {
  appearance: none;
  -webkit-appearance: none;
  background-color: #fff;
  border: 2px solid rgba(0, 0, 0, 0.61);
  width: 20px;
  height: 20px;
  border-radius: 6px;
  position: relative;
  cursor: pointer;
  transition: all 0.2s ease;
}

.thicknessWrapper input[type="radio"]:checked,
.thicknessWrapper input[type="checkbox"]:checked {
  background-color: rgba(0, 108, 164, 1);
  border: none;
}

.thicknessWrapper input[type="radio"]:checked::after,
.thicknessWrapper input[type="checkbox"]:checked::after {
  content: "";
  position: absolute;
  top: 2px;
  left: 7px;
  width: 5px;
  font-weight: 900;
  height: 10px;
  border: solid white;
  border-width: 0 2px 2px 0;
  transform: rotate(45deg);
}

.colorSection {
  display: flex;
  flex-direction: column;
  position: relative;
}

.colorTitleWrapper {
  display: flex;
  gap: 10px;
  align-items: center;
}

.colors {
  display: grid;
  grid-template-columns: repeat(7, 1fr);
  grid-template-rows: repeat(2, auto);
  flex-wrap: wrap;
  color: #000;
  justify-content: space-evenly;
  width: 100%;
}

.colors span {
  display: flex;
  justify-content: center;
  align-items: center;
  margin-bottom: 5px;
}

.elementsList {
  display: flex;
  flex-wrap: wrap;
  justify-content: space-evenly;
  width: 100%;
  padding: 0;
  margin: 0;
  list-style: none;
}

.elementsEl {
  flex: 0 1 calc(33.333% - 20px);
  display: flex;
  justify-content: center;
  cursor: pointer;
  /* Додаємо плавний перехід для фону */
  transition: background 0.2s;
}

.elementsEl[class*="active"] {
  background: #e0e0e0;
  border-radius: 10px;
}

.elementsSpanWrapper {
  display: flex;
  align-items: center;
  justify-content: center;
  gap: 6px;
  border: 1px solid #000;
  border-radius: 10px;
  padding: 3px 10px;
  white-space: nowrap;
  margin-bottom: 15px;
}

.elementsSpanWrapper.active {
  background-color: #e0e0e0;
  border-radius: 10px;
  border: 1px solid #888;
}

.holes {
  display: flex;
  width: 100%;
  justify-content: space-evenly;
}
.holes span svg > :nth-child(2) {
  transition: all ease 0.3s;
}
.holes span:hover svg > :nth-child(2) {
  stroke: rgba(0, 108, 164, 1);
  stroke-width: 2;
  stroke-opacity: 1;
}

/* Активний вибраний тип дирок: світліший синій бордер (аналог hover, трохи світліший) */
.holeActive svg > :nth-child(2) {
  stroke: rgba(0, 140, 190, 1);
  stroke-width: 2;
  stroke-opacity: 1;
}

<<<<<<< HEAD
/* Upload dropdown */
.uploadMenuPanel {
  margin-top: 8px;
  padding: 10px;
  border: 1px solid #000;
  border-radius: 8px;
  background: #fafafa;
  display: grid;
  gap: 10px;
}
.uploadRow {
  display: flex;
  align-items: center;
  gap: 8px;
}
.uploadRow label {
  font-size: 13px;
  min-width: 70px;
}
.uploadValue {
  min-width: 28px;
  text-align: right;
  font-weight: 600;
}
.uploadCheck {
  display: flex;
  align-items: center;
  gap: 6px;
}
.uploadActions {
  display: flex;
  justify-content: flex-end;
}
.uploadActions button {
  background: rgba(0, 108, 164, 1);
  color: #fff;
  border: none;
  border-radius: 6px;
  padding: 6px 10px;
  cursor: pointer;
}
.uploadActions button:hover {
  background: rgba(0, 108, 164, 0.85);
=======
.customShapeOverlay {
  position: absolute; /* скроллиться разом із вмістом сторінки */
  left: 0;
  top: 0;
  width: 0; /* не займає місця; хендли позиціонуються напряму */
  height: 0;
  pointer-events: none;
  z-index: 3000;
}
.customShapeHandle {
  position: absolute;
  background: #fff;
  border: 2px solid #ff7a00;
  border-radius: 50%;
  box-sizing: border-box;
  cursor: pointer;
  pointer-events: auto;
  transition: background 0.15s, transform 0.15s;
}
.customShapeHandle:hover {
  background: #ffe2cc;
  transform: scale(1.05);
}
.customShapeHandle:active {
  background: #ffc899;
  transform: scale(0.95);
}

.activeCustomIcon svg * {
  stroke: #006ca4 !important;
  fill: none;
>>>>>>> b8a5389c
}<|MERGE_RESOLUTION|>--- conflicted
+++ resolved
@@ -327,7 +327,6 @@
   stroke-opacity: 1;
 }
 
-<<<<<<< HEAD
 /* Upload dropdown */
 .uploadMenuPanel {
   margin-top: 8px;
@@ -371,7 +370,7 @@
 }
 .uploadActions button:hover {
   background: rgba(0, 108, 164, 0.85);
-=======
+}
 .customShapeOverlay {
   position: absolute; /* скроллиться разом із вмістом сторінки */
   left: 0;
@@ -403,5 +402,4 @@
 .activeCustomIcon svg * {
   stroke: #006ca4 !important;
   fill: none;
->>>>>>> b8a5389c
 }