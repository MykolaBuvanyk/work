import React, { useState, useEffect, useRef } from "react";
import { useCanvasContext } from "../../contexts/CanvasContext";
import * as fabric from "fabric";
import paper from "paper";
import QRCode from "qrcode";
import JsBarcode from "jsbarcode";
import * as XLSX from "xlsx";
import UndoRedo from "../UndoRedo/UndoRedo"; // Імпорт компонента
import QRCodeGenerator from "../QRCodeGenerator/QRCodeGenerator";
import BarCodeGenerator from "../BarCodeGenerator/BarCodeGenerator";
import ShapeSelector from "../ShapeSelector/ShapeSelector";
import CutSelector from "../CutSelector/CutSelector";
import IconMenu from "../IconMenu/IconMenu";
import ShapeProperties from "../ShapeProperties/ShapeProperties";
import styles from "./Toolbar.module.css";
import {
  Icon0,
  Icon1,
  Icon2,
  Icon3,
  Icon4,
  Icon5,
  Icon6,
  Icon7,
  Icon8,
  Icon9,
  Icon10,
  Icon11,
  Icon12,
  Icon13,
  Icon14,
  A1,
  A2,
  A3,
  A4,
  A5,
  A6,
  A7,
  A8,
  A9,
  A10,
  A11,
  A12,
  A13,
  A14,
  Image,
  Upload,
  Shape,
  Border,
  Cut,
  QrCode,
  BarCode,
  Hole1,
  Hole2,
  Hole3,
  Hole4,
  Hole5,
  Hole6,
  Hole7,
} from "../../assets/Icons";

const Toolbar = () => {
<<<<<<< HEAD
  // Діаметр отвору (інпут біля Holes)
  const [holesDiameter, setHolesDiameter] = useState(4);
  const { canvas } = useCanvasContext();
=======
  const { canvas, globalColors, updateGlobalColors } = useCanvasContext();
>>>>>>> 3c094a22
  const [activeObject, setActiveObject] = useState(null);
  const [sizeValues, setSizeValues] = useState({
    width: 150,
    height: 150,
    cornerRadius: 2,
  });
  const [currentShapeType, setCurrentShapeType] = useState(null); // Тип поточної фігури
  const [thickness, setThickness] = useState(1.6);
  const [isAdhesiveTape, setIsAdhesiveTape] = useState(false);
  const fileInputRef = useRef(null);
  const [isQrOpen, setIsQrOpen] = useState(false);
  const [isBarCodeOpen, setIsBarCodeOpen] = useState(false);
  const [isShapeOpen, setIsShapeOpen] = useState(false);
  const [isCutOpen, setIsCutOpen] = useState(false);
  const [isIconMenuOpen, setIsIconMenuOpen] = useState(false);
  const [isShapePropertiesOpen, setIsShapePropertiesOpen] = useState(false);
  const [copiesCount, setCopiesCount] = useState(1);

  const addQrCode = () => {
    setIsQrOpen(true);
  };

  const addBarCode = () => {
    setIsBarCodeOpen(true);
  };

  const addShape = () => {
    setIsShapeOpen(true);
  };

  const openIconMenu = () => {
    setIsIconMenuOpen(true);
  };

  // Оновлення активного об'єкта та розмірів при зміні
  useEffect(() => {
    if (canvas) {
      canvas.on("selection:created", () => {
        const obj = canvas.getActiveObject();
        setActiveObject(obj);
        if (obj) {
          setSizeValues({
            width: Math.round(obj.width * obj.scaleX),
            height: Math.round(obj.height * obj.scaleY),
            cornerRadius: obj.rx || 0,
          });
        }
      });
      canvas.on("selection:updated", () => {
        const obj = canvas.getActiveObject();
        setActiveObject(obj);
        if (obj) {
          setSizeValues({
            width: Math.round(obj.width * obj.scaleX),
            height: Math.round(obj.height * obj.scaleY),
            cornerRadius: obj.rx || 0,
          });
        }
      });
      canvas.on("selection:cleared", () => {
        setActiveObject(null);
        // Коли нічого не вибрано, показуємо розміри canvas
        setSizeValues({ 
          width: canvas.getWidth(), 
          height: canvas.getHeight(), 
          cornerRadius: 0 
        });
      });
      canvas.on("object:modified", () => {
        const obj = canvas.getActiveObject();
        if (obj) {
          setSizeValues({
            width: Math.round(obj.width * obj.scaleX),
            height: Math.round(obj.height * obj.scaleY),
            cornerRadius: obj.rx || 0,
          });
        }
      });
      
      // Ініціалізуємо початкові значення розмірів canvas
      setSizeValues({ 
        width: canvas.getWidth(), 
        height: canvas.getHeight(), 
        cornerRadius: 0 
      });
    }
    return () => {
      if (canvas) {
        canvas.off("selection:created");
        canvas.off("selection:updated");
        canvas.off("selection:cleared");
        canvas.off("object:modified");
      }
    };
  }, [canvas]);

  // Оновлення розмірів активного об'єкта або canvas
  const updateSize = () => {
    if (activeObject) {
      // Якщо вибрано об'єкт - змінюємо його розміри
      activeObject.set({
        width: sizeValues.width,
        height: sizeValues.height,
        rx: sizeValues.cornerRadius,
        ry: sizeValues.cornerRadius,
      });
      activeObject.scaleToWidth(sizeValues.width);
      activeObject.scaleToHeight(sizeValues.height);
      canvas.renderAll();
    } else if (canvas && currentShapeType) {
      // Змінюємо розміри canvas і оновлюємо clipPath
      const width = sizeValues.width;
      const height = sizeValues.height;
      
      // Встановлюємо нові розміри canvas
      canvas.setDimensions({ width, height });
      
      // Створюємо новий clipPath з новими розмірами
      let newClipPath = null;
      
      switch (currentShapeType) {
        case 'rectangle':
          newClipPath = new fabric.Rect({
            left: 0,
            top: 0,
            width: width,
            height: height,
            absolutePositioned: true,
          });
          break;
          
        case 'circle':
        case 'circleWithLine':
        case 'circleWithCross':
          const radius = Math.min(width, height) / 2;
          newClipPath = new fabric.Circle({
            left: width / 2,
            top: height / 2,
            radius: radius,
            originX: 'center',
            originY: 'center',
            absolutePositioned: true,
          });
          break;
          
        case 'ellipse':
          newClipPath = new fabric.Ellipse({
            left: width / 2,
            top: height / 2,
            rx: width / 2,
            ry: height / 2,
            originX: 'center',
            originY: 'center',
            absolutePositioned: true,
          });
          break;
          
        case 'lock':
          const lockScale = Math.min(width / 120, height / 108);
          newClipPath = new fabric.Path(
            `M96 42C96 21.9771 81.8823 6 60 6C38.1177 6 24 21.9771 24 42
             M27.6 36H6V102H114V36H92.4
             M60 24C69.9411 24 78 32.0589 78 42C78 51.9411 69.9411 60 60 60C50.0589 60 42 51.9411 42 42C42 32.0589 50.0589 24 60 24Z`,
            {
              left: (width - 120 * lockScale) / 2,
              top: (height - 108 * lockScale) / 2,
              absolutePositioned: true,
              scaleX: lockScale,
              scaleY: lockScale,
            }
          );
          break;
          
        case 'house':
          const houseScale = Math.min(width / 96, height / 105);
          newClipPath = new fabric.Path("M6 66V105H51H90V66L48 6L6 66Z", {
            left: (width - 96 * houseScale) / 2,
            top: (height - 105 * houseScale) / 2,
            absolutePositioned: true,
            scaleX: houseScale,
            scaleY: houseScale,
          });
          break;
          
        case 'halfCircle':
          const halfCircleScale = Math.min(width / 120, height / 60);
          newClipPath = new fabric.Path('M6 60 A54 60 0 0 1 114 60 L6 60Z', {
            left: (width - 120 * halfCircleScale) / 2,
            top: (height - 60 * halfCircleScale) / 2,
            absolutePositioned: true,
            scaleX: halfCircleScale,
            scaleY: halfCircleScale,
          });
          break;
          
        case 'arc':
          const arcScale = Math.min(width / 120, height / 84);
          newClipPath = new fabric.Path(
            'M6 54C6 65.7156 6 84 6 84H63.8574H114V54 M114 57.6129C114 27.2075 94.0836 6 59.99994 6C25.9161 6 6 28.928 6 59.3333',
            {
              left: (width - 120 * arcScale) / 2,
              top: (height - 84 * arcScale) / 2,
              absolutePositioned: true,
              scaleX: arcScale,
              scaleY: arcScale,
            }
          );
          break;
          
        case 'hexagon':
          const hexagonScale = Math.min(width / 127, height / 114);
          newClipPath = new fabric.Path(
            'M119.6862 57.15072L91.7166 105.5958L35.77014 105.5952L7.80156 57.14748L35.77128 8.70252L91.7154 8.69502L119.6862 57.15072Z',
            {
              left: (width - 127 * hexagonScale) / 2,
              top: (height - 114 * hexagonScale) / 2,
              absolutePositioned: true,
              scaleX: hexagonScale,
              scaleY: hexagonScale,
            }
          );
          break;
          
        case 'octagon':
          newClipPath = new fabric.Path(
            `M${width * 0.3} 0L${width * 0.7} 0L${width} ${height * 0.3}L${width} ${height * 0.7}L${width * 0.7} ${height}L${width * 0.3} ${height}L0 ${height * 0.7}L0 ${height * 0.3}Z`,
            { absolutePositioned: true }
          );
          break;
          
        case 'triangle':
          newClipPath = new fabric.Path(
            `M${width / 2} 0L${width} ${height}L0 ${height}Z`,
            { absolutePositioned: true }
          );
          break;
          
        case 'arrowLeft':
          newClipPath = new fabric.Path(
            `M0 ${height * 0.5625}L${width * 0.25} ${height * 0.1875}L${width * 0.25} ${height * 0.375}L${width} ${height * 0.375}L${width} ${height * 0.75}L${width * 0.25} ${height * 0.75}L${width * 0.25} ${height * 0.9375}Z`,
            { absolutePositioned: true }
          );
          break;
          
        case 'arrowRight':
          newClipPath = new fabric.Path(
            `M${width} ${height * 0.5625}L${width * 0.75} ${height * 0.1875}L${width * 0.75} ${height * 0.375}L0 ${height * 0.375}L0 ${height * 0.75}L${width * 0.75} ${height * 0.75}L${width * 0.75} ${height * 0.9375}Z`,
            { absolutePositioned: true }
          );
          break;
          
        case 'flag':
          newClipPath = new fabric.Path(
            `M0 ${height * 0.4}L0 ${height * 0.8}L${width * 0.25} ${height * 0.7}L${width * 0.5} ${height * 0.85}L${width * 0.733} ${height * 0.7}L${width * 0.733} ${height * 0.4}L${width * 0.5} ${height * 0.35}L${width * 0.292} 0L0 ${height * 0.4}Z`,
            { absolutePositioned: true }
          );
          break;
          
        case 'diamond':
          newClipPath = new fabric.Path(
            `M${width * 0.5} 0L${width} ${height * 0.5}L${width * 0.5} ${height}L0 ${height * 0.5}Z`,
            { absolutePositioned: true }
          );
          break;
          
        default:
          break;
      }
      
      // Встановлюємо новий clipPath
      if (newClipPath) {
        canvas.clipPath = newClipPath;
      }
      
      // Оновлюємо візуальний контур і обводки
      updateCanvasOutline();
      updateExistingBorders();
      canvas.renderAll();
    } else if (canvas) {
      // Якщо нічого не вибрано і немає фігури - просто змінюємо розміри canvas
      canvas.setDimensions({
        width: sizeValues.width,
        height: sizeValues.height
      });
      updateCanvasOutline();
      canvas.renderAll();
    }
  };

  // Функція для оновлення візуального контуру canvas
  const updateCanvasOutline = () => {
    if (!canvas) return;
    
    // Видаляємо попередній контур
    const existingOutline = canvas.getObjects().find(obj => obj.isCanvasOutline);
    if (existingOutline) {
      canvas.remove(existingOutline);
    }
    
    // Перевіряємо чи є користувацькі обводки
    const hasBorder = canvas.getObjects().some(obj => obj.isBorderShape);
    
    // Додаємо контур тільки якщо немає користувацьких обводок
    if (!hasBorder && canvas.clipPath) {
      let outlineShape;
      const clipPathData = canvas.clipPath.toObject();
      
      if (canvas.clipPath.type === 'rect') {
        outlineShape = new fabric.Rect(clipPathData);
      } else if (canvas.clipPath.type === 'circle') {
        outlineShape = new fabric.Circle(clipPathData);
      } else if (canvas.clipPath.type === 'ellipse') {
        outlineShape = new fabric.Ellipse(clipPathData);
      } else if (canvas.clipPath.type === 'path') {
        outlineShape = new fabric.Path(canvas.clipPath.path, clipPathData);
      }
      
      if (outlineShape) {
        outlineShape.set({
          fill: "transparent",
          stroke: "#cccccc",
          strokeWidth: 1,
          strokeDashArray: [5, 5],
          selectable: false,
          evented: false,
          excludeFromExport: true,
          isCanvasOutline: true,
        });
        
        canvas.add(outlineShape);
        // Переміщуємо контур на задній план
        canvas.sendObjectToBack(outlineShape);
      }
    }
  };

  // Функція для оновлення існуючих обводок при зміні розмірів
  const updateExistingBorders = () => {
    if (!canvas || !canvas.clipPath) return;
    
    const borderShapes = canvas.getObjects().filter(obj => obj.isBorderShape);
    
    borderShapes.forEach(borderShape => {
      const clipPathData = canvas.clipPath.toObject();
      
      if (canvas.clipPath.type === 'rect' && borderShape.type === 'rect') {
        borderShape.set({
          width: clipPathData.width,
          height: clipPathData.height,
          rx: sizeValues.cornerRadius,
          ry: sizeValues.cornerRadius,
        });
      } else if (canvas.clipPath.type === 'circle' && borderShape.type === 'circle') {
        borderShape.set(clipPathData);
      } else if (canvas.clipPath.type === 'ellipse' && borderShape.type === 'ellipse') {
        borderShape.set(clipPathData);
      } else if (canvas.clipPath.type === 'path' && borderShape.type === 'path') {
        borderShape.set({ path: canvas.clipPath.path });
      }
    });
  };

  // Оновлення товщини обводки
  const updateThickness = (value) => {
    if (activeObject) {
      activeObject.set({ strokeWidth: value });
      if (isAdhesiveTape) {
        activeObject.set({ stroke: "#888" });
      }
      canvas.renderAll();
    }
  };

  // Зміна кольору
  const updateColor = (color) => {
    if (activeObject) {
      activeObject.set({ fill: color });
      canvas.renderAll();
    }
  };

  // Функція для регенерації QR коду з новими кольорами
  const regenerateQRCode = async (qrObj, text, foregroundColor, backgroundColor) => {
    try {
      const qrCodeDataURL = await QRCode.toDataURL(text, {
        width: 200,
        height: 200,
        color: {
          dark: foregroundColor,
          light: backgroundColor,
        },
      });

      const newImg = await fabric.FabricImage.fromURL(qrCodeDataURL);
      
      // Зберігаємо властивості оригінального об'єкта
      newImg.set({
        left: qrObj.left,
        top: qrObj.top,
        scaleX: qrObj.scaleX,
        scaleY: qrObj.scaleY,
        angle: qrObj.angle,
        isQRCode: true,
        qrText: text,
        selectable: true,
        hasControls: true,
        hasBorders: true,
      });

      // Замінюємо старий об'єкт новим
      const index = canvas.getObjects().indexOf(qrObj);
      if (index !== -1) {
        canvas.remove(qrObj);
        canvas.insertAt(newImg, index);
      }
    } catch (error) {
      console.error('Помилка регенерації QR коду:', error);
    }
  };

  // Функція для регенерації Bar коду з новими кольорами
  const regenerateBarCode = async (barObj, text, foregroundColor, backgroundColor) => {
    try {
      const canvas2D = document.createElement('canvas');
      const codeType = barObj.barCodeType || "CODE128"; // Використовуємо збережений тип коду
      
      JsBarcode(canvas2D, text, {
        format: codeType,
        width: 2,
        height: 100,
        displayValue: true,
        background: backgroundColor,
        lineColor: foregroundColor,
      });

      const barCodeDataURL = canvas2D.toDataURL();
      const newImg = await fabric.FabricImage.fromURL(barCodeDataURL);
      
      // Зберігаємо властивості оригінального об'єкта
      newImg.set({
        left: barObj.left,
        top: barObj.top,
        scaleX: barObj.scaleX,
        scaleY: barObj.scaleY,
        angle: barObj.angle,
        isBarCode: true,
        barCodeText: text,
        barCodeType: codeType,
        selectable: true,
        hasControls: true,
        hasBorders: true,
      });

      // Замінюємо старий об'єкт новим
      const index = canvas.getObjects().indexOf(barObj);
      if (index !== -1) {
        canvas.remove(barObj);
        canvas.insertAt(newImg, index);
      }
    } catch (error) {
      console.error('Помилка регенерації Bar коду:', error);
    }
  };

  // Оновлена функція для зміни кольору всіх текстів та фону canvas
  const updateColorScheme = (
    textColor,
    backgroundColor,
    backgroundType = "solid"
  ) => {
    if (!canvas) return;

    // Оновлюємо глобальні кольори
    updateGlobalColors({
      textColor,
      backgroundColor,
      strokeColor: textColor,
      fillColor: textColor === '#FFFFFF' ? backgroundColor : 'transparent',
      backgroundType
    });

    // Змінюємо колір всіх об'єктів на canvas (крім Cut елементів)
    const objects = canvas.getObjects();
<<<<<<< HEAD
    objects.forEach((obj) => {
      if (obj.type === "i-text" || obj.type === "text") {
=======
    
    objects.forEach(obj => {
      // Пропускаємо об'єкти, які позначені як Cut елементи
      if (obj.isCutElement) return;

      if (obj.type === 'i-text' || obj.type === 'text') {
>>>>>>> 3c094a22
        obj.set({ fill: textColor });
      } else if (obj.type === 'rect' || obj.type === 'circle' || obj.type === 'ellipse' || 
                 obj.type === 'triangle' || obj.type === 'polygon' || obj.type === 'path') {
        // Для фігур встановлюємо stroke колір та прозору заливку або колір тексту
        obj.set({ 
          stroke: textColor,
          fill: obj.fill === 'transparent' || obj.fill === '' ? 'transparent' : textColor
        });
      } else if (obj.type === 'line') {
        obj.set({ stroke: textColor });
      }
      // QR та Bar коди залишаємо без змін - вони будуть використовувати нові кольори при створенні
    });

    // Встановлюємо фон canvas
    if (backgroundType === "solid") {
      canvas.set("backgroundColor", backgroundColor);
    } else if (backgroundType === "gradient") {
      // Місце для градієнта - буде реалізовано пізніше
      console.log("Gradient background will be implemented here");
      canvas.set("backgroundColor", backgroundColor); // Тимчасово використовуємо solid color
    } else if (backgroundType === "texture") {
      // Місце для текстури - буде реалізовано пізніше
      console.log("Texture background will be implemented here");
      canvas.set("backgroundColor", backgroundColor); // Тимчасово використовуємо solid color
    }

    // Рендеримо canvas
    canvas.renderAll();
  };

  // Додавання тексту
  const addText = () => {
    if (canvas) {
      const text = new fabric.IText("Текст", {
        left: canvas.width / 2,
        top: canvas.height / 2,
        originX: 'center',
        originY: 'center',
        fontFamily: "Arial",
        fill: globalColors.textColor,
        fontSize: 20,
      });
      canvas.add(text);
      canvas.setActiveObject(text);
      canvas.renderAll();
    }
  };

  // Додавання зображення через IconMenu
  const addImage = () => {
    setIsIconMenuOpen(true);
  };

  // Додавання зображення через файловий діалог (для Upload кнопки)
  const addUploadImage = () => {
    if (fileInputRef.current) {
      fileInputRef.current.click();
    }
  };

  // Покращена функція завантаження зображень
  const handleUpload = (e) => {
    const file = e.target.files[0];
    if (file && canvas) {
      // Перевіряємо тип файлу
      if (!file.type.startsWith("image/")) {
        alert("Будь ласка, виберіть файл зображення");
        return;
      }

      // Перевіряємо розмір файлу (максимум 5MB)
      if (file.size > 5 * 1024 * 1024) {
        alert("Файл занадто великий. Максимальний розмір: 5MB");
        return;
      }

      const reader = new FileReader();
      reader.onload = async (event) => {
        try {
          // Перевіряємо чи це SVG файл
          if (file.type === "image/svg+xml" || file.name.toLowerCase().endsWith('.svg')) {
            // Обробляємо SVG файл з застосуванням кольорів
            let svgText = event.target.result;
            
            // Застосовуємо поточні кольори до SVG
            if (globalColors.strokeColor && globalColors.strokeColor !== 'transparent') {
              svgText = svgText
                .replace(/fill="[^"]*"/g, `fill="${globalColors.strokeColor}"`)
                .replace(/stroke="[^"]*"/g, `stroke="${globalColors.strokeColor}"`);
              
              // Додаємо стилі до SVG, якщо їх немає
              if (!svgText.includes('fill=') && !svgText.includes('style=')) {
                svgText = svgText.replace(
                  /<svg([^>]*)>/,
                  `<svg$1 fill="${globalColors.strokeColor}">`
                );
              }
            }
            
            try {
              // Спробуємо завантажити як SVG об'єкт
              const result = await fabric.loadSVGFromString(svgText);
              let svgObject;
              if (result.objects.length === 1) {
                svgObject = result.objects[0];
              } else {
                svgObject = fabric.util.groupSVGElements(result.objects, result.options);
              }
              
              // Застосовуємо кольори до SVG об'єктів
              const applyColorsToObject = (obj) => {
                if (obj.type === 'group') {
                  obj.forEachObject(applyColorsToObject);
                } else {
                  if (globalColors.strokeColor && globalColors.strokeColor !== 'transparent') {
                    obj.set({
                      fill: globalColors.strokeColor,
                      stroke: globalColors.strokeColor
                    });
                  }
                }
              };
              
              applyColorsToObject(svgObject);
              
              // Масштабуємо SVG, якщо воно занадто велике
              const bounds = svgObject.getBoundingRect ? svgObject.getBoundingRect() : { width: 100, height: 100 };
              const maxWidth = 300;
              const maxHeight = 300;
              
              if (bounds.width > maxWidth || bounds.height > maxHeight) {
                const scale = Math.min(maxWidth / bounds.width, maxHeight / bounds.height);
                svgObject.scale(scale);
              }
              
              svgObject.set({
                left: canvas.width / 2,
                top: canvas.height / 2,
                originX: 'center',
                originY: 'center',
                selectable: true,
                hasControls: true,
                hasBorders: true,
              });

              canvas.add(svgObject);
              canvas.setActiveObject(svgObject);
              canvas.renderAll();
            } catch (svgError) {
              console.warn("Не вдалося завантажити як SVG, спробуємо як зображення:", svgError);
              // Якщо не вдалося завантажити як SVG, завантажуємо як звичайне зображення
              const img = await fabric.FabricImage.fromURL(event.target.result, {
                crossOrigin: "anonymous",
              });
              
              const maxWidth = 300;
              const maxHeight = 300;

              if (img.width > maxWidth || img.height > maxHeight) {
                const scale = Math.min(maxWidth / img.width, maxHeight / img.height);
                img.scale(scale);
              }

              img.set({
                left: canvas.width / 2,
                top: canvas.height / 2,
                originX: 'center',
                originY: 'center',
                selectable: true,
                hasControls: true,
                hasBorders: true,
              });

              canvas.add(img);
              canvas.setActiveObject(img);
              canvas.renderAll();
            }
          } else {
            // Обробляємо звичайні растрові зображення
            const img = await fabric.FabricImage.fromURL(event.target.result, {
              crossOrigin: "anonymous",
            });

            // Масштабуємо зображення, якщо воно занадто велике
            const maxWidth = 300;
            const maxHeight = 300;

            if (img.width > maxWidth || img.height > maxHeight) {
              const scale = Math.min(
                maxWidth / img.width,
                maxHeight / img.height
              );
              img.scale(scale);
            }

            img.set({
              left: canvas.width / 2,
              top: canvas.height / 2,
              originX: 'center',
              originY: 'center',
              selectable: true,
              hasControls: true,
              hasBorders: true,
            });

            canvas.add(img);
            canvas.setActiveObject(img);
            canvas.renderAll();
          }
        } catch (error) {
          console.error("Помилка завантаження зображення:", error);
          alert("Помилка завантаження зображення");
        }
      };
      reader.onerror = () => {
        alert("Помилка завантаження файлу");
      };
      reader.readAsDataURL(file);
    }

    // Очищаємо input після завантаження
    e.target.value = "";
  };

  // Додавання рамки (border) - додає обводку до форми canvas
  const addBorder = () => {
    if (canvas && canvas.clipPath) {
      // Видаляємо візуальний контур canvas
      const existingOutline = canvas.getObjects().find(obj => obj.isCanvasOutline);
      if (existingOutline) {
        canvas.remove(existingOutline);
      }
      
      // Створюємо копію clipPath для використання як обводки
      const clipPathData = canvas.clipPath.toObject();
      
      // Створюємо новий об'єкт на основі типу clipPath
      let borderShape;
      
      if (canvas.clipPath.type === 'rect') {
        borderShape = new fabric.Rect(clipPathData);
      } else if (canvas.clipPath.type === 'circle') {
        borderShape = new fabric.Circle(clipPathData);
      } else if (canvas.clipPath.type === 'ellipse') {
        borderShape = new fabric.Ellipse(clipPathData);
      } else if (canvas.clipPath.type === 'path') {
        borderShape = new fabric.Path(canvas.clipPath.path, clipPathData);
      } else {
        // Для інших типів створюємо path
        borderShape = new fabric.Path(canvas.clipPath.path || '', clipPathData);
      }
      
      // Налаштовуємо як обводку
      borderShape.set({
        fill: "transparent",
        stroke: "black",
        strokeWidth: 4,
        selectable: false,
        evented: false,
        excludeFromExport: false,
        isBorderShape: true, // Позначаємо як користувацьку обводку
      });
      
      // Додаємо обводку на canvas
      canvas.add(borderShape);
      canvas.renderAll();
    } else if (canvas) {
      // Якщо немає clipPath, додаємо звичайний прямокутник як раніше
      const rect = new fabric.Rect({
        left: canvas.width / 2,
        top: canvas.height / 2,
        originX: 'center',
        originY: 'center',
        width: 200,
        height: 150,
        fill: "transparent",
        stroke: globalColors.strokeColor,
        strokeWidth: 2,
      });
      canvas.add(rect);
      canvas.setActiveObject(rect);
      canvas.renderAll();
    }
  };

  // Cut (відкриття селектора форм вирізів)
  const cut = () => {
    setIsCutOpen(true);
  };

  // Функції для різних типів отворів

  // Тип 1 - без отворів (по дефолту)
  const addHoleType1 = () => {
    // Нічого не робимо - це тип без отворів
    console.log("Тип 1: без отворів");
  };

  // Тип 2 - отвір по центру ширини і зверху по висоті (відступ 15px)
  const addHoleType2 = () => {
    if (canvas) {
      const canvasWidth = canvas.getWidth();
      const hole = new fabric.Circle({
        left: canvasWidth / 2,
        top: 15,
        radius: 8,
        fill: "#FFA500", // Оранжева заливка для Cut елементів
        stroke: "#FF6600", // Темніший оранжевий для обводки
        strokeWidth: 1,
        originX: "center",
        originY: "center",
        isCutElement: true, // Позначаємо як Cut елемент
      });
      canvas.add(hole);
      canvas.setActiveObject(hole);
      canvas.renderAll();
    }
  };

  // Тип 3 - два отвори по середині висоти, по бокам ширини (відступ 15px)
  const addHoleType3 = () => {
    if (canvas) {
      const canvasWidth = canvas.getWidth();
      const canvasHeight = canvas.getHeight();

      // Лівий отвір
      const leftHole = new fabric.Circle({
        left: 15,
        top: canvasHeight / 2,
        radius: 8,
        fill: "#FFA500", // Оранжева заливка для Cut елементів
        stroke: "#FF6600", // Темніший оранжевий для обводки
        strokeWidth: 1,
        originX: "center",
        originY: "center",
        isCutElement: true, // Позначаємо як Cut елемент
      });

      // Правий отвір
      const rightHole = new fabric.Circle({
        left: canvasWidth - 15,
        top: canvasHeight / 2,
        radius: 8,
        fill: "#FFA500", // Оранжева заливка для Cut елементів
        stroke: "#FF6600", // Темніший оранжевий для обводки
        strokeWidth: 1,
        originX: "center",
        originY: "center",
        isCutElement: true, // Позначаємо як Cut елемент
      });

      canvas.add(leftHole);
      canvas.add(rightHole);
      canvas.setActiveObject(leftHole);
      canvas.renderAll();
    }
  };

  // Тип 4 - 4 отвори по кутам (відступ 15px)
  const addHoleType4 = () => {
    if (canvas) {
      const canvasWidth = canvas.getWidth();
      const canvasHeight = canvas.getHeight();

      // Верхній лівий
      const topLeft = new fabric.Circle({
        left: 15,
        top: 15,
        radius: 8,
        fill: "#FFA500", // Оранжева заливка для Cut елементів
        stroke: "#FF6600", // Темніший оранжевий для обводки
        strokeWidth: 1,
        originX: "center",
        originY: "center",
        isCutElement: true, // Позначаємо як Cut елемент
      });

      // Верхній правий
      const topRight = new fabric.Circle({
        left: canvasWidth - 15,
        top: 15,
        radius: 8,
        fill: "#FFA500", // Оранжева заливка для Cut елементів
        stroke: "#FF6600", // Темніший оранжевий для обводки
        strokeWidth: 1,
        originX: "center",
        originY: "center",
        isCutElement: true, // Позначаємо як Cut елемент
      });

      // Нижній лівий
      const bottomLeft = new fabric.Circle({
        left: 15,
        top: canvasHeight - 15,
        radius: 8,
        fill: "#FFA500", // Оранжева заливка для Cut елементів
        stroke: "#FF6600", // Темніший оранжевий для обводки
        strokeWidth: 1,
        originX: "center",
        originY: "center",
        isCutElement: true, // Позначаємо як Cut елемент
      });

      // Нижній правий
      const bottomRight = new fabric.Circle({
        left: canvasWidth - 15,
        top: canvasHeight - 15,
        radius: 8,
        fill: "#FFA500", // Оранжева заливка для Cut елементів
        stroke: "#FF6600", // Темніший оранжевий для обводки
        strokeWidth: 1,
        originX: "center",
        originY: "center",
        isCutElement: true, // Позначаємо як Cut елемент
      });

      canvas.add(topLeft);
      canvas.add(topRight);
      canvas.add(bottomLeft);
      canvas.add(bottomRight);
      canvas.setActiveObject(topLeft);
      canvas.renderAll();
    }
  };

  // Тип 5 - 4 прямокутні отвори по кутам (відступ 15px)
  const addHoleType5 = () => {
    if (canvas) {
      const canvasWidth = canvas.getWidth();
      const canvasHeight = canvas.getHeight();

      // Верхній лівий
      const topLeft = new fabric.Rect({
        left: 15,
        top: 15,
        width: 12,
        height: 12,
        fill: "#FFA500", // Оранжева заливка для Cut елементів
        stroke: "#FF6600", // Темніший оранжевий для обводки
        strokeWidth: 1,
        originX: "center",
        originY: "center",
        isCutElement: true, // Позначаємо як Cut елемент
      });

      // Верхній правий
      const topRight = new fabric.Rect({
        left: canvasWidth - 15,
        top: 15,
        width: 12,
        height: 12,
        fill: "#FFA500", // Оранжева заливка для Cut елементів
        stroke: "#FF6600", // Темніший оранжевий для обводки
        strokeWidth: 1,
        originX: "center",
        originY: "center",
        isCutElement: true, // Позначаємо як Cut елемент
      });

      // Нижній лівий
      const bottomLeft = new fabric.Rect({
        left: 15,
        top: canvasHeight - 15,
        width: 12,
        height: 12,
        fill: "#FFA500", // Оранжева заливка для Cut елементів
        stroke: "#FF6600", // Темніший оранжевий для обводки
        strokeWidth: 1,
        originX: "center",
        originY: "center",
        isCutElement: true, // Позначаємо як Cut елемент
      });

      // Нижній правий
      const bottomRight = new fabric.Rect({
        left: canvasWidth - 15,
        top: canvasHeight - 15,
        width: 12,
        height: 12,
        fill: "#FFA500", // Оранжева заливка для Cut елементів
        stroke: "#FF6600", // Темніший оранжевий для обводки
        strokeWidth: 1,
        originX: "center",
        originY: "center",
        isCutElement: true, // Позначаємо як Cut елемент
      });

      canvas.add(topLeft);
      canvas.add(topRight);
      canvas.add(bottomLeft);
      canvas.add(bottomRight);
      canvas.setActiveObject(topLeft);
      canvas.renderAll();
    }
  };

  // Тип 6 - отвір по середині висоти і лівого краю ширини
  const addHoleType6 = () => {
    if (canvas) {
      const canvasHeight = canvas.getHeight();

      const leftHole = new fabric.Circle({
        left: 15,
        top: canvasHeight / 2,
        radius: 8,
        fill: "#FFA500", // Оранжева заливка для Cut елементів
        stroke: "#FF6600", // Темніший оранжевий для обводки
        strokeWidth: 1,
        originX: "center",
        originY: "center",
        isCutElement: true, // Позначаємо як Cut елемент
      });

      canvas.add(leftHole);
      canvas.setActiveObject(leftHole);
      canvas.renderAll();
    }
  };

  // Тип 7 - отвір по середині висоти і правого краю ширини
  const addHoleType7 = () => {
    if (canvas) {
      const canvasWidth = canvas.getWidth();
      const canvasHeight = canvas.getHeight();

      const rightHole = new fabric.Circle({
        left: canvasWidth - 15,
        top: canvasHeight / 2,
        radius: 8,
        fill: "#FFA500", // Оранжева заливка для Cut елементів
        stroke: "#FF6600", // Темніший оранжевий для обводки
        strokeWidth: 1,
        originX: "center",
        originY: "center",
        isCutElement: true, // Позначаємо як Cut елемент
      });

      canvas.add(rightHole);
      canvas.setActiveObject(rightHole);
      canvas.renderAll();
    }
  };

  // Експорт шаблону в Excel
  const exportToExcel = () => {
    if (!canvas) {
      alert("Canvas не ініціалізований");
      return;
    }

    try {
      // Збираємо дані про всі об'єкти на canvas
      const canvasData = {
        width: canvas.getWidth(),
        height: canvas.getHeight(),
        backgroundColor:
          canvas.backgroundColor || canvas.get("backgroundColor") || "#ffffff",
        objects: [],
      };

      // Проходимо по всіх об'єктах canvas
      canvas.getObjects().forEach((obj, index) => {
        const objData = {
          id: index,
          type: obj.type,
          left: obj.left || 0,
          top: obj.top || 0,
          width: obj.width || (obj.radius ? obj.radius * 2 : 0),
          height: obj.height || (obj.radius ? obj.radius * 2 : 0),
          scaleX: obj.scaleX || 1,
          scaleY: obj.scaleY || 1,
          angle: obj.angle || 0,
          fill: obj.fill || "#000000",
          stroke: obj.stroke || null,
          strokeWidth: obj.strokeWidth || 0,
          opacity: obj.opacity !== undefined ? obj.opacity : 1,
          visible: obj.visible !== undefined ? obj.visible : true,
          originX: obj.originX || "left",
          originY: obj.originY || "top",
        };

        // Додаткові властивості для тексту
        if (obj.type === "i-text" || obj.type === "text") {
          objData.text = obj.text || "";
          objData.fontSize = obj.fontSize || 20;
          objData.fontFamily = obj.fontFamily || "Arial";
          objData.fontWeight = obj.fontWeight || "normal";
          objData.fontStyle = obj.fontStyle || "normal";
          objData.textAlign = obj.textAlign || "left";
        }

        // Додаткові властивості для зображень
        if (obj.type === "image") {
          try {
            objData.src = obj.getSrc ? obj.getSrc() : obj.src;
          } catch (e) {
            console.warn("Не вдалося отримати src зображення:", e);
            objData.src = "";
          }
        }

        // Додаткові властивості для кругів
        if (obj.type === "circle") {
          objData.radius = obj.radius || 50;
        }

        // Додаткові властивості для полігонів
        if (obj.type === "polygon") {
          objData.points = obj.points || [];
        }

        // Додаткові властивості для path (включаючи halfCircle)
        if (obj.type === "path") {
          objData.path = obj.path || "";
        }

        canvasData.objects.push(objData);
      });

      console.log("Exporting data:", canvasData); // Для діагностики

      // Створюємо Excel файл
      const worksheet = XLSX.utils.json_to_sheet([
        { property: "Canvas Width", value: canvasData.width },
        { property: "Canvas Height", value: canvasData.height },
        { property: "Background Color", value: canvasData.backgroundColor },
        { property: "Objects Count", value: canvasData.objects.length },
        { property: "", value: "" }, // Порожній рядок
        { property: "=== OBJECTS DATA ===", value: "" },
        ...canvasData.objects.map((obj, index) => ({
          property: `Object ${index + 1}`,
          value: JSON.stringify(obj),
        })),
      ]);

      const workbook = XLSX.utils.book_new();
      XLSX.utils.book_append_sheet(workbook, worksheet, "Canvas Template");

      // Завантажуємо файл
      const fileName = `canvas-template-${Date.now()}.xlsx`;
      XLSX.writeFile(workbook, fileName);

      alert(
        `Шаблон успішно експортовано! Збережено об'єктів: ${canvasData.objects.length}`
      );
    } catch (error) {
      console.error("Помилка експорту:", error);
      alert(`Помилка при експорті шаблону: ${error.message}`);
    }
  };

  // Імпорт шаблону з Excel
  const importFromExcel = () => {
    const input = document.createElement("input");
    input.type = "file";
    input.accept = ".xlsx,.xls";

    input.onchange = (e) => {
      const file = e.target.files[0];
      if (!file) return;

      const reader = new FileReader();
      reader.onload = (event) => {
        try {
          const data = new Uint8Array(event.target.result);
          const workbook = XLSX.read(data, { type: "array" });

          // Читаємо перший лист
          const sheetName = workbook.SheetNames[0];
          const worksheet = workbook.Sheets[sheetName];
          const jsonData = XLSX.utils.sheet_to_json(worksheet);

          console.log("Imported data:", jsonData); // Для діагностики

          if (!jsonData || jsonData.length === 0) {
            throw new Error("Файл не містить даних");
          }

          // Очищуємо canvas
          if (canvas) {
            canvas.clear();
          }

          // Знаходимо параметри canvas (з більш гнучким пошуком)
          let canvasWidth = 800;
          let canvasHeight = 600;
          let backgroundColor = "#ffffff";

          // Шукаємо параметри canvas
          jsonData.forEach((row) => {
            if (row.property === "Canvas Width" && row.value) {
              canvasWidth = Number(row.value) || 800;
            }
            if (row.property === "Canvas Height" && row.value) {
              canvasHeight = Number(row.value) || 600;
            }
            if (row.property === "Background Color" && row.value) {
              backgroundColor = row.value || "#ffffff";
            }
          });

          // Встановлюємо розміри canvas
          if (canvas) {
            canvas.setDimensions({ width: canvasWidth, height: canvasHeight });
            // Використовуємо правильний метод для fabric.js v6+
            canvas.set("backgroundColor", backgroundColor);
            canvas.renderAll();
          }

          // Відновлюємо об'єкти
          const objectsData = jsonData.filter(
            (row) =>
              row.property &&
              row.property.toString().startsWith("Object ") &&
              row.value &&
              row.value.toString().trim() !== ""
          );

          console.log("Objects to restore:", objectsData.length); // Для діагностики

          let restoredCount = 0;

          objectsData.forEach((row, index) => {
            try {
              let objData;

              // Спробуємо розпарсити JSON
              if (typeof row.value === "string") {
                objData = JSON.parse(row.value);
              } else {
                objData = row.value;
              }

              if (!objData || !objData.type) {
                console.warn(`Object ${index + 1} has no type:`, objData);
                return;
              }

              console.log(
                `Restoring object ${index + 1}:`,
                objData.type,
                objData
              ); // Для діагностики

              // Створюємо об'єкт відповідно до типу
              let fabricObj = null;

              switch (objData.type) {
                case "rect":
                  fabricObj = new fabric.Rect({
                    left: objData.left || 0,
                    top: objData.top || 0,
                    width: objData.width || 100,
                    height: objData.height || 100,
                    fill: objData.fill || "#000000",
                    stroke: objData.stroke || null,
                    strokeWidth: objData.strokeWidth || 0,
                    originX: objData.originX || "left",
                    originY: objData.originY || "top",
                  });
                  break;

                case "circle":
                  fabricObj = new fabric.Circle({
                    left: objData.left || 0,
                    top: objData.top || 0,
                    radius: objData.radius || 50,
                    fill: objData.fill || "#000000",
                    stroke: objData.stroke || null,
                    strokeWidth: objData.strokeWidth || 0,
                    originX: objData.originX || "left",
                    originY: objData.originY || "top",
                  });
                  break;

                case "triangle":
                  fabricObj = new fabric.Triangle({
                    left: objData.left || 0,
                    top: objData.top || 0,
                    width: objData.width || 100,
                    height: objData.height || 100,
                    fill: objData.fill || "#000000",
                    stroke: objData.stroke || null,
                    strokeWidth: objData.strokeWidth || 0,
                    originX: objData.originX || "left",
                    originY: objData.originY || "top",
                  });
                  break;

                case "i-text":
                case "text":
                  fabricObj = new fabric.IText(objData.text || "Text", {
                    left: objData.left || 0,
                    top: objData.top || 0,
                    fontSize: objData.fontSize || 20,
                    fontFamily: objData.fontFamily || "Arial",
                    fill: objData.fill || "#000000",
                    fontWeight: objData.fontWeight || "normal",
                    fontStyle: objData.fontStyle || "normal",
                    textAlign: objData.textAlign || "left",
                    originX: objData.originX || "left",
                    originY: objData.originY || "top",
                  });
                  break;

                case "polygon":
                  if (objData.points && Array.isArray(objData.points)) {
                    fabricObj = new fabric.Polygon(objData.points, {
                      left: objData.left || 0,
                      top: objData.top || 0,
                      fill: objData.fill || "#000000",
                      stroke: objData.stroke || null,
                      strokeWidth: objData.strokeWidth || 0,
                      originX: objData.originX || "left",
                      originY: objData.originY || "top",
                    });
                  }
                  break;

                case "path":
                  if (objData.path) {
                    fabricObj = new fabric.Path(objData.path, {
                      left: objData.left || 0,
                      top: objData.top || 0,
                      fill: objData.fill || "#000000",
                      stroke: objData.stroke || null,
                      strokeWidth: objData.strokeWidth || 0,
                      originX: objData.originX || "left",
                      originY: objData.originY || "top",
                    });
                  }
                  break;

                case "image":
                  if (objData.src) {
                    fabric.FabricImage.fromURL(objData.src)
                      .then((img) => {
                        img.set({
                          left: objData.left || 0,
                          top: objData.top || 0,
                          scaleX: objData.scaleX || 1,
                          scaleY: objData.scaleY || 1,
                          angle: objData.angle || 0,
                          opacity: objData.opacity || 1,
                          originX: objData.originX || "left",
                          originY: objData.originY || "top",
                        });
                        canvas.add(img);
                        canvas.renderAll();
                      })
                      .catch((err) => {
                        console.error("Помилка завантаження зображення:", err);
                      });
                  }
                  break;

                default:
                  console.warn(`Unknown object type: ${objData.type}`);
                  break;
              }

              // Додаємо об'єкт на canvas (крім зображень, які додаються асинхронно)
              if (fabricObj && canvas) {
                fabricObj.set({
                  scaleX: objData.scaleX || 1,
                  scaleY: objData.scaleY || 1,
                  angle: objData.angle || 0,
                  opacity: objData.opacity !== undefined ? objData.opacity : 1,
                  visible:
                    objData.visible !== undefined ? objData.visible : true,
                });
                canvas.add(fabricObj);
                restoredCount++;
              }
            } catch (objError) {
              console.error(
                `Помилка створення об'єкта ${index + 1}:`,
                objError,
                row
              );
            }
          });

          if (canvas) {
            canvas.renderAll();
          }

          alert(
            `Шаблон успішно імпортовано! Відновлено об'єктів: ${restoredCount}`
          );
        } catch (error) {
          console.error("Детальна помилка імпорту:", error);
          alert(
            `Помилка при імпорті шаблону: ${error.message}. Перевірте консоль для деталей.`
          );
        }
      };

      reader.onerror = (error) => {
        console.error("Помилка читання файлу:", error);
        alert("Помилка при читанні файлу");
      };

      reader.readAsArrayBuffer(file);
    };

    input.click();
  };

  // Фігури (Shape Icons) - встановлюють форму canvas

  // Icon0 - Прямокутник (задає форму canvas)
  const addRectangle = () => {
    if (canvas) {
      // Очищуємо canvas
      canvas.clear();
      
      // Встановлюємо тип поточної фігури
      setCurrentShapeType('rectangle');
      
      // Встановлюємо розміри canvas (120x80 для прямокутника з відступами)
      const width = 120;
      const height = 80;
      canvas.setDimensions({ width, height });
      
      // Створюємо clipPath для обмеження області малювання
      const clipPath = new fabric.Rect({
        left: 0,
        top: 0,
        width: width,
        height: height,
        absolutePositioned: true,
      });
      
      // Встановлюємо clipPath для canvas
      canvas.clipPath = clipPath;
      
      // Оновлюємо розміри в стані
      setSizeValues({ 
        width: width, 
        height: height, 
        cornerRadius: 0 
      });
      
      // Додаємо візуальний контур
      updateCanvasOutline();
      
      canvas.renderAll();
    }
  };

  // Icon1 - Коло (задає форму canvas)
  const addCircle = () => {
    if (canvas) {
      // Очищуємо canvas
      canvas.clear();
      
      // Встановлюємо тип поточної фігури
      setCurrentShapeType('circle');
      
      // Встановлюємо розміри canvas (100x100 для кола)
      const width = 100;
      const height = 100;
      canvas.setDimensions({ width, height });
      
      // Створюємо clipPath у формі кола з правильними розмірами
      const radius = Math.min(width, height) / 2;
      const clipPath = new fabric.Circle({
        left: width / 2,
        top: height / 2,
        radius: radius,
        originX: 'center',
        originY: 'center',
        absolutePositioned: true,
      });
      
      // Встановлюємо clipPath для canvas
      canvas.clipPath = clipPath;
      
      // Оновлюємо розміри в стані
      setSizeValues({ 
        width: width, 
        height: height, 
        cornerRadius: 0 
      });
      
      // Додаємо візуальний контур
      updateCanvasOutline();
      
      canvas.renderAll();
    }
  };

  // Icon2 - Еліпс (задає форму canvas)
  const addEllipse = () => {
    if (canvas) {
      // Очищуємо canvas
      canvas.clear();
      
      // Встановлюємо тип поточної фігури
      setCurrentShapeType('ellipse');
      
      // Встановлюємо розміри canvas (140x80 для еліпса)
      const width = 140;
      const height = 80;
      canvas.setDimensions({ width, height });
      
      // Створюємо clipPath у формі еліпса з правильними розмірами
      const clipPath = new fabric.Ellipse({
        left: width / 2,
        top: height / 2,
        rx: width / 2,
        ry: height / 2,
        originX: 'center',
        originY: 'center',
        absolutePositioned: true,
      });
      
      // Встановлюємо clipPath для canvas
      canvas.clipPath = clipPath;
      
      // Оновлюємо розміри в стані
      setSizeValues({ 
        width: width, 
        height: height, 
        cornerRadius: 0 
      });
      
      // Додаємо візуальний контур
      updateCanvasOutline();
      
      canvas.renderAll();
    }
  };

  // Icon3 - Замок (задає форму canvas)
  const addLock = () => {
    if (canvas) {
      // Очищуємо canvas
      canvas.clear();
      
      // Встановлюємо тип поточної фігури
      setCurrentShapeType('lock');
      
      // Встановлюємо розміри canvas (120x108 для замка)
      canvas.setDimensions({ width: 120, height: 108 });
      
      // Створюємо clipPath у формі замка
      const clipPath = new fabric.Path(
        `M96 42C96 21.9771 81.8823 6 60 6C38.1177 6 24 21.9771 24 42
         M27.6 36H6V102H114V36H92.4
         M60 24C69.9411 24 78 32.0589 78 42C78 51.9411 69.9411 60 60 60C50.0589 60 42 51.9411 42 42C42 32.0589 50.0589 24 60 24Z`,
        {
          absolutePositioned: true,
        }
      );
      
      // Встановлюємо clipPath для canvas
      canvas.clipPath = clipPath;
      
      // Оновлюємо розміри в state
      setSizeValues({ width: 120, height: 108 });
      
      // Оновлюємо візуальний контур canvas
      updateCanvasOutline();
      
      canvas.renderAll();
    }
  };

  // Icon4 - Коло з горизонтальною лінією (задає форму canvas)
  const addCircleWithLine = () => {
    if (canvas) {
      // Очищуємо canvas
      canvas.clear();
      
      // Встановлюємо тип поточної фігури
      setCurrentShapeType('circleWithLine');
      
      // Встановлюємо розміри canvas (100x100 для кола)
      canvas.setDimensions({ width: 100, height: 100 });
      
      // Створюємо clipPath у формі кола
      const clipPath = new fabric.Circle({
        left: 50,
        top: 50,
        radius: 50,
        originX: 'center',
        originY: 'center',
        absolutePositioned: true,
      });
      
      // Встановлюємо clipPath для canvas
      canvas.clipPath = clipPath;
      
      // Оновлюємо розміри в state
      setSizeValues({ width: 100, height: 100 });
      
      // Оновлюємо візуальний контур canvas
      updateCanvasOutline();
      
      canvas.renderAll();
    }
  };

  // Icon5 - Коло з хрестом (задає форму canvas)
  const addCircleWithCross = () => {
    if (canvas) {
      // Очищуємо canvas
      canvas.clear();
      
      // Встановлюємо тип поточної фігури
      setCurrentShapeType('circleWithCross');
      
      // Встановлюємо розміри canvas (100x100 для кола)
      canvas.setDimensions({ width: 100, height: 100 });
      
      // Створюємо clipPath у формі кола
      const clipPath = new fabric.Circle({
        left: 50,
        top: 50,
        radius: 50,
        originX: 'center',
        originY: 'center',
        absolutePositioned: true,
      });
      
      // Встановлюємо clipPath для canvas
      canvas.clipPath = clipPath;
      
      // Оновлюємо розміри в state
      setSizeValues({ width: 100, height: 100 });
      
      // Оновлюємо візуальний контур canvas
      updateCanvasOutline();
      
      canvas.renderAll();
    }
  };

  // Icon6 - Будинок (задає форму canvas)
  const addHouse = () => {
    if (canvas) {
      // Очищуємо canvas
      canvas.clear();
      
      // Встановлюємо тип поточної фігури
      setCurrentShapeType('house');
      
      // Встановлюємо розміри canvas (96x105 для будинка)
      canvas.setDimensions({ width: 96, height: 105 });
      
      // Створюємо clipPath у формі будинка
      const clipPath = new fabric.Path("M6 66V105H51H90V66L48 6L6 66Z", {
        absolutePositioned: true,
      });
      
      // Встановлюємо clipPath для canvas
      canvas.clipPath = clipPath;
      
      // Оновлюємо розміри в state
      setSizeValues({ width: 96, height: 105 });
      
      // Оновлюємо візуальний контур canvas
      updateCanvasOutline();
      
      canvas.renderAll();
    }
  };

  // Icon7 - Півколо (задає форму canvas)
  const addHalfCircle = () => {
    if (canvas) {
      // Очищуємо canvas
      canvas.clear();
      
      // Встановлюємо тип поточної фігури
      setCurrentShapeType('halfCircle');
      
      // Встановлюємо розміри canvas (120x60 для півкола)
      canvas.setDimensions({ width: 120, height: 60 });
      
      // Створюємо clipPath у формі півкола
      const clipPath = new fabric.Path('M6 60 A54 60 0 0 1 114 60 L6 60Z', {
        absolutePositioned: true,
      });
      
      // Встановлюємо clipPath для canvas
      canvas.clipPath = clipPath;
      
      // Оновлюємо розміри в state
      setSizeValues({ width: 120, height: 60 });
      
      // Оновлюємо візуальний контур canvas
      updateCanvasOutline();
      
      canvas.renderAll();
    }
  };

  // Icon8 - Арка (задає форму canvas)
  const addArcWithBase = () => {
    if (canvas) {
      // Очищуємо canvas
      canvas.clear();
      
      // Встановлюємо тип поточної фігури
      setCurrentShapeType('arc');
      
      // Встановлюємо розміри canvas (120x84 для арки)
      canvas.setDimensions({ width: 120, height: 84 });
      
      // Створюємо clipPath у формі арки
      const clipPath = new fabric.Path(
        'M6 54C6 65.7156 6 84 6 84H63.8574H114V54 M114 57.6129C114 27.2075 94.0836 6 59.99994 6C25.9161 6 6 28.928 6 59.3333',
        {
          absolutePositioned: true,
        }
      );
      
      // Встановлюємо clipPath для canvas
      canvas.clipPath = clipPath;
      
      // Оновлюємо розміри в state
      setSizeValues({ width: 120, height: 84 });
      
      // Оновлюємо візуальний контур canvas
      updateCanvasOutline();
      
      canvas.renderAll();
    }
  };

  // Icon9 - Шестикутник (задає форму canvas)
  const addHexagon = () => {
    if (canvas) {
      // Очищуємо canvas
      canvas.clear();
      
      // Встановлюємо тип поточної фігури
      setCurrentShapeType('hexagon');
      
      // Встановлюємо розміри canvas (127x114 для шестикутника)
      canvas.setDimensions({ width: 127, height: 114 });
      
      // Створюємо clipPath у формі шестикутника
      const clipPath = new fabric.Path(
        'M119.6862 57.15072L91.7166 105.5958L35.77014 105.5952L7.80156 57.14748L35.77128 8.70252L91.7154 8.69502L119.6862 57.15072Z',
        {
          absolutePositioned: true,
        }
      );
      
      // Встановлюємо clipPath для canvas
      canvas.clipPath = clipPath;
      
      // Оновлюємо розміри в state
      setSizeValues({ width: 127, height: 114 });
      
      // Оновлюємо візуальний контур canvas
      updateCanvasOutline();
      
      canvas.renderAll();
    }
  };

  // Icon10 - Восьмикутник (задає форму canvas)
  const addOctagon = () => {
    if (canvas) {
      // Очищуємо canvas
      canvas.clear();
      
      // Встановлюємо тип поточної фігури
      setCurrentShapeType('octagon');
      
      // Встановлюємо розміри canvas (100x100 для восьмикутника, масштабуємо path)
      canvas.setDimensions({ width: 100, height: 100 });
      
      // Створюємо clipPath у формі восьмикутника (масштабований)
      const clipPath = new fabric.Path(
        "M30 0L70 0L100 30L100 70L70 100L30 100L0 70L0 30Z",
        {
          absolutePositioned: true,
        }
      );
      
      // Встановлюємо clipPath для canvas
      canvas.clipPath = clipPath;
      
      // Оновлюємо розміри в state
      setSizeValues({ width: 100, height: 100 });
      
      // Оновлюємо візуальний контур canvas
      updateCanvasOutline();
      
      canvas.renderAll();
    }
  };

  // Icon11 - Трикутник (задає форму canvas)
  const addTriangleUp = () => {
    if (canvas) {
      // Очищуємо canvas
      canvas.clear();
      
      // Встановлюємо тип поточної фігури
      setCurrentShapeType('triangle');
      
      // Встановлюємо розміри canvas (100x100 для трикутника, масштабуємо path)
      canvas.setDimensions({ width: 100, height: 100 });
      
      // Створюємо clipPath у формі трикутника (масштабований)
      const clipPath = new fabric.Path(
        "M50 0L100 100L0 100Z",
        {
          absolutePositioned: true,
        }
      );
      
      // Встановлюємо clipPath для canvas
      canvas.clipPath = clipPath;
      
      // Оновлюємо розміри в state
      setSizeValues({ width: 100, height: 100 });
      
      // Оновлюємо візуальний контур canvas
      updateCanvasOutline();
      
      canvas.renderAll();
    }
  };

  // Icon12 - Стрілка вліво (задає форму canvas)
  const addArrowLeft = () => {
    if (canvas) {
      // Очищуємо canvas
      canvas.clear();
      
      // Встановлюємо тип поточної фігури
      setCurrentShapeType('arrowLeft');
      
      // Встановлюємо розміри canvas (120x80 для стрілки, масштабуємо path)
      canvas.setDimensions({ width: 120, height: 80 });
      
      // Створюємо clipPath у формі стрілки вліво (масштабований)
      const clipPath = new fabric.Path(
        "M0 45L30 15L30 30L120 30L120 60L30 60L30 75Z",
        {
          absolutePositioned: true,
        }
      );
      
      // Встановлюємо clipPath для canvas
      canvas.clipPath = clipPath;
      
      // Оновлюємо розміри в state
      setSizeValues({ width: 120, height: 80 });
      
      // Оновлюємо візуальний контур canvas
      updateCanvasOutline();
      
      canvas.renderAll();
    }
  };

  // Icon13 - Стрілка вправо (задає форму canvas)
  const addArrowRight = () => {
    if (canvas) {
      // Очищуємо canvas
      canvas.clear();
      
      // Встановлюємо тип поточної фігури
      setCurrentShapeType('arrowRight');
      
      // Встановлюємо розміри canvas (120x80 для стрілки, масштабуємо path)
      canvas.setDimensions({ width: 120, height: 80 });
      
      // Створюємо clipPath у формі стрілки вправо (масштабований)
      const clipPath = new fabric.Path(
        "M120 45L90 15L90 30L0 30L0 60L90 60L90 75Z",
        {
          absolutePositioned: true,
        }
      );
      
      // Встановлюємо clipPath для canvas
      canvas.clipPath = clipPath;
      
      // Оновлюємо розміри в state
      setSizeValues({ width: 120, height: 80 });
      
      // Оновлюємо візуальний контур canvas
      updateCanvasOutline();
      
      canvas.renderAll();
    }
  };

  // Icon14 - Прапор (задає форму canvas)
  const addFlag = () => {
    if (canvas) {
      // Очищуємо canvas
      canvas.clear();
      
      // Встановлюємо тип поточної фігури
      setCurrentShapeType('flag');
      
      // Встановлюємо розміри canvas
      canvas.setDimensions({ width: 720, height: 600 });
      
      // Створюємо clipPath у формі прапора
      const clipPath = new fabric.Path(
        "M0 240L0 480L180 420L360 510L528 420L528 240L360 210L210 0L0 240Z",
        {
          absolutePositioned: true,
        }
      );
      
      // Встановлюємо clipPath для canvas
      canvas.clipPath = clipPath;
      
      // Оновлюємо розміри в state
      setSizeValues({ width: 720, height: 600 });
      
      // Оновлюємо візуальний контур canvas
      updateCanvasOutline();
      
      canvas.renderAll();
    }
  };

  // Icon15 - Ромб (задає форму canvas)
  const addDiamond = () => {
    if (canvas) {
      // Очищуємо canvas
      canvas.clear();
      
      // Встановлюємо тип поточної фігури
      setCurrentShapeType('diamond');
      
      // Встановлюємо розміри canvas
      canvas.setDimensions({ width: 600, height: 600 });
      
      // Створюємо clipPath у формі ромба
      const clipPath = new fabric.Path(
        "M300 0L600 300L300 600L0 300Z",
        {
          absolutePositioned: true,
        }
      );
      
      // Встановлюємо clipPath для canvas
      canvas.clipPath = clipPath;
      
      // Оновлюємо розміри в state
      setSizeValues({ width: 600, height: 600 });
      
      // Оновлюємо візуальний контур canvas
      updateCanvasOutline();
      
      canvas.renderAll();
    }
  };
  const handleInputChange = (key, max, rawValue) => {
    const parsed = parseInt(rawValue);
    const value = Math.max(0, Math.min(max, isNaN(parsed) ? 0 : parsed));
    setSizeValues((prev) => ({ ...prev, [key]: value }));

    // Застосовуємо зміни відразу
    setTimeout(() => {
      if (activeObject && canvas) {
        const currentLeft = activeObject.left;
        const currentTop = activeObject.top;

        if (activeObject.type === "circle") {
          const originalRadius = activeObject.radius;
          const scaleX = value / (originalRadius * 2);
          const scaleY =
            (key === "width" ? value : sizeValues.height) /
            (originalRadius * 2);
          if (key === "height") {
            const scaleX = sizeValues.width / (originalRadius * 2);
            const scaleY = value / (originalRadius * 2);
            activeObject.set({
              scaleX,
              scaleY,
              left: currentLeft,
              top: currentTop,
            });
          } else {
            const scaleY = sizeValues.height / (originalRadius * 2);
            activeObject.set({
              scaleX,
              scaleY,
              left: currentLeft,
              top: currentTop,
            });
          }
        } else if (activeObject.type === "ellipse") {
          const originalRx = activeObject.rx;
          const originalRy = activeObject.ry;
          if (key === "width") {
            const scaleX = value / (originalRx * 2);
            activeObject.set({ scaleX, left: currentLeft, top: currentTop });
          } else if (key === "height") {
            const scaleY = value / (originalRy * 2);
            activeObject.set({ scaleY, left: currentLeft, top: currentTop });
          }
        } else {
          const originalWidth = activeObject.width;
          const originalHeight = activeObject.height;
          if (key === "width") {
            const scaleX = value / originalWidth;
            activeObject.set({ scaleX, left: currentLeft, top: currentTop });
          } else if (key === "height") {
            const scaleY = value / originalHeight;
            activeObject.set({ scaleY, left: currentLeft, top: currentTop });
          } else if (key === "cornerRadius") {
            activeObject.set({ rx: value, ry: value });
          }
        }
        canvas.renderAll();
      } else if (canvas && currentShapeType) {
        // Якщо нічого не вибрано але є фігура полотна - оновлюємо її
        updateSize();
      } else if (canvas) {
        // Якщо нічого не вибрано і немає фігури - просто оновлюємо canvas
        updateSize();
      }
    }, 0);
  };

  const changeValue = (key, delta, max) => {
    setSizeValues((prev) => {
      const newValue = Math.max(0, Math.min(max, prev[key] + delta));
      const updated = { ...prev, [key]: newValue };

      // Застосовуємо зміни відразу
      setTimeout(() => {
        if (activeObject && canvas) {
          const currentLeft = activeObject.left;
          const currentTop = activeObject.top;

          if (activeObject.type === "circle") {
            const originalRadius = activeObject.radius;
            if (key === "width" || key === "height") {
              const scaleX = updated.width / (originalRadius * 2);
              const scaleY = updated.height / (originalRadius * 2);
              activeObject.set({
                scaleX,
                scaleY,
                left: currentLeft,
                top: currentTop,
              });
            }
          } else if (activeObject.type === "ellipse") {
            const originalRx = activeObject.rx;
            const originalRy = activeObject.ry;
            if (key === "width") {
              const scaleX = newValue / (originalRx * 2);
              activeObject.set({ scaleX, left: currentLeft, top: currentTop });
            } else if (key === "height") {
              const scaleY = newValue / (originalRy * 2);
              activeObject.set({ scaleY, left: currentLeft, top: currentTop });
            }
          } else {
            const originalWidth = activeObject.width;
            const originalHeight = activeObject.height;
            if (key === "width") {
              const scaleX = newValue / originalWidth;
              activeObject.set({ scaleX, left: currentLeft, top: currentTop });
            } else if (key === "height") {
              const scaleY = newValue / originalHeight;
              activeObject.set({ scaleY, left: currentLeft, top: currentTop });
            } else if (key === "cornerRadius") {
              activeObject.set({ rx: newValue, ry: newValue });
            }
          }
          canvas.renderAll();
        } else if (canvas && currentShapeType) {
          // Якщо нічого не вибрано але є фігура полотна - оновлюємо її
          updateSize();
        } else if (canvas) {
          // Якщо нічого не вибрано і немає фігури - просто оновлюємо canvas
          updateSize();
        }
      }, 0);

      return updated;
    });
  };

  return (
    <div className={styles.toolbar}>
      {/* 1. Shape */}
      <div className={styles.section}>
        <div className={styles.numbering}>
          <p>1</p>
        </div>
        <div className={styles.icons}>
          <h3>Shape</h3>
          <span onClick={addRectangle}>{Icon0}</span>
          <span onClick={addCircle}>{Icon1}</span>
          <span onClick={addEllipse}>{Icon2}</span>
          <span onClick={addLock}>{Icon3}</span>
          <span onClick={addCircleWithLine}>{Icon4}</span>
          <span onClick={addCircleWithCross}>{Icon5}</span>
          <span onClick={addHouse}>{Icon6}</span>
          <span onClick={addHalfCircle}>{Icon7}</span>
          <span onClick={addArcWithBase}>{Icon8}</span>
          <span onClick={addHexagon}>{Icon9}</span>
          <span onClick={addOctagon}>{Icon10}</span>
          <span onClick={addTriangleUp}>{Icon11}</span>
          <span onClick={addArrowLeft}>{Icon12}</span>
          <span onClick={addArrowRight}>{Icon13}</span>
          <span onClick={addFlag}>{Icon14}</span>
        </div>
      </div>
      {/* 2. Size */}
      <div className={styles.section}>
        <div className={styles.numbering}>
          <p>2</p>
        </div>
        <div className={styles.grid}>
          <div className={styles.field}>
            <label>Width</label>
            <div className={styles.inputGroup}>
              <input
                type="number"
                value={sizeValues.width}
                onChange={(e) =>
                  handleInputChange("width", activeObject ? 300 : 1200, e.target.value)
                }
              />
              <div className={styles.arrows}>
                <i
                  className="fa-solid fa-chevron-up"
                  onClick={() => changeValue("width", 1, activeObject ? 300 : 1200)}
                />
                <i
                  className="fa-solid fa-chevron-down"
                  onClick={() => changeValue("width", -1, activeObject ? 300 : 1200)}
                />
              </div>
            </div>
          </div>

          <div className={styles.field}>
            <label>Corner radius</label>
            <div className={styles.inputGroup}>
              <input
                type="number"
                value={sizeValues.cornerRadius}
                onChange={(e) =>
                  handleInputChange("cornerRadius", 50, e.target.value)
                }
              />
              <div className={styles.arrows}>
                <i
                  className="fa-solid fa-chevron-up"
                  onClick={() => changeValue("cornerRadius", 1, 50)}
                />
                <i
                  className="fa-solid fa-chevron-down"
                  onClick={() => changeValue("cornerRadius", -1, 50)}
                />
              </div>
            </div>
          </div>

          <div className={styles.field}>
            <label>Height</label>
            <div className={styles.inputGroup}>
              <input
                type="number"
                value={sizeValues.height}
                onChange={(e) =>
                  handleInputChange("height", activeObject ? 300 : 1200, e.target.value)
                }
              />
              <div className={styles.arrows}>
                <i
                  className="fa-solid fa-chevron-up"
                  onClick={() => changeValue("height", 1, activeObject ? 300 : 1200)}
                />
                <i
                  className="fa-solid fa-chevron-down"
                  onClick={() => changeValue("height", -1, activeObject ? 300 : 1200)}
                />
              </div>
            </div>
          </div>

          <div className={styles.unitLabel}>* (mm)</div>
        </div>
      </div>
      {/* 3. Thickness */}
      <div className={styles.section}>
        <div className={styles.numbering}>
          <p>3</p>
        </div>
        <div className={styles.thicknessWrapper}>
          <div className={styles.field}>
            <h3>Thickness:</h3>
            <label>1.6</label>
            <input
              type="radio"
              name="thickness"
              value="1.6"
              checked={thickness === 1.6}
              onChange={() => {
                setThickness(1.6);
                updateThickness(1.6);
              }}
            />
          </div>
          <div className={styles.field}>
            <label>0.8</label>
            <input
              type="radio"
              name="thickness"
              value="0.8"
              checked={thickness === 0.8}
              onChange={() => {
                setThickness(0.8);
                updateThickness(0.8);
              }}
            />
          </div>
          <div className="">
            <label>3.2</label>
            <input
              type="radio"
              name="thickness"
              value="3.2"
              checked={thickness === 3.2}
              onChange={() => {
                setThickness(3.2);
                updateThickness(3.2);
              }}
            />
          </div>
          <div className="">
            <label>Adhesive Tape</label>
            <input
              type="checkbox"
              checked={isAdhesiveTape}
              onChange={(e) => {
                setIsAdhesiveTape(e.target.checked);
                updateThickness(thickness);
              }}
            />
          </div>
          <div></div>
          <div className={styles.unitLabel}>* (mm)</div>
        </div>
      </div>
      {/* 4. Colour */}
      <div className={`${styles.section} ${styles.colorSection}`}>
        <div className={styles.colorTitleWrapper}>
          <div className={styles.numbering}>
            <p>4</p>
          </div>
          <h3>Colour</h3>
        </div>
        <div className={styles.colors}>
          <span
            onClick={() => updateColorScheme("#000000", "#FFFFFF")}
            title="Чорний текст, білий фон"
          >
            {A1}
          </span>
          <span
            onClick={() => updateColorScheme("#0000FF", "#FFFFFF")}
            title="Синій текст, білий фон"
          >
            {A2}
          </span>
          <span
            onClick={() => updateColorScheme("#FF0000", "#FFFFFF")}
            title="Червоний текст, білий фон"
          >
            {A3}
          </span>
          <span
            onClick={() => updateColorScheme("#FFFFFF", "#000000")}
            title="Білий текст, чорний фон"
          >
            {A4}
          </span>
          <span
            onClick={() => updateColorScheme("#FFFFFF", "#0000FF")}
            title="Білий текст, синій фон"
          >
            {A5}
          </span>
          <span
            onClick={() => updateColorScheme("#FFFFFF", "#FF0000")}
            title="Білий текст, червоний фон"
          >
            {A6}
          </span>
          <span
            onClick={() => updateColorScheme("#FFFFFF", "#00FF00")}
            title="Білий текст, зелений фон"
          >
            {A7}
          </span>
          <span
            onClick={() => updateColorScheme("#000000", "#FFFF00")}
            title="Чорний текст, жовтий фон"
          >
            {A8}
          </span>
          <span
            onClick={() => updateColorScheme("#000000", "#F0F0F0", "gradient")}
            title="Чорний текст, градієнт фон"
          >
            {A9}
          </span>
          <span
            onClick={() => updateColorScheme("#FFFFFF", "#8B4513")}
            title="Білий текст, коричневий фон"
          >
            {A10}
          </span>
          <span
            onClick={() => updateColorScheme("#FFFFFF", "#FFA500")}
            title="Білий текст, оранжевий фон"
          >
            {A11}
          </span>
          <span
            onClick={() => updateColorScheme("#FFFFFF", "#808080")}
            title="Білий текст, сірий фон"
          >
            {A12}
          </span>
          <span
            onClick={() => updateColorScheme("#000000", "#D2B48C", "texture")}
            title="Чорний текст, фон дерева"
          >
            {A13}
          </span>
          <span
            onClick={() => updateColorScheme("#FFFFFF", "#36454F", "texture")}
            title="Білий текст, карбоновий фон"
          >
            {A14}
          </span>
        </div>
      </div>
      {/* 5. Elements & Tools */}
      <div className={`${styles.section} ${styles.colorSection}`}>
        <div className={styles.numbering}>
          <p>5</p>
        </div>
        <ul className={styles.elementsList}>
          <li className={styles.elementsEl} onClick={addText}>
            <span className={styles.elementsSpanWrapper}>
              <span style={{ fontWeight: "bold" }}>A</span>
              <span>Text</span>
            </span>
          </li>
          <li className={styles.elementsEl} onClick={addImage}>
            <span className={styles.elementsSpanWrapper}>
              {Image}
              <span>Image</span>
            </span>
          </li>
          <li className={styles.elementsEl} onClick={addUploadImage}>
            <span className={styles.elementsSpanWrapper}>
              {Upload}
              <span>Upload</span>
            </span>
          </li>
          <li className={styles.elementsEl} onClick={addShape}>
            <span className={styles.elementsSpanWrapper}>
              {Shape}
              <span>Shape</span>
            </span>
          </li>
          <li className={styles.elementsEl} onClick={addBorder}>
            <span className={styles.elementsSpanWrapper}>
              {Border}
              <span>Border</span>
            </span>
          </li>
          <li className={styles.elementsEl} onClick={cut}>
            <span className={styles.elementsSpanWrapper}>
              {Cut}
              <span>Cut</span>
            </span>
          </li>
          <li className={styles.elementsEl} onClick={addQrCode}>
            <span className={styles.elementsSpanWrapper}>
              {QrCode}
              <span>QR Code</span>
            </span>
          </li>
          <li className={styles.elementsEl} onClick={addBarCode}>
            <span className={styles.elementsSpanWrapper}>
              {BarCode}
              <span>Bar Code</span>
            </span>
          </li>
          {/* <li className={styles.elementsEl} onClick={exportToExcel}>
            <span className={styles.elementsSpanWrapper}>
              <span style={{ fontWeight: "bold" }}>📤</span>
              <span>Export</span>
            </span>
          </li>
          <li className={styles.elementsEl} onClick={importFromExcel}>
            <span className={styles.elementsSpanWrapper}>
              <span style={{ fontWeight: "bold" }}>📥</span>
              <span>Import</span>
            </span>
          </li> */}
        </ul>
      </div>
      {/* 6. Holes */}
      <div className={`${styles.section} ${styles.colorSection}`}>
        <div className={styles.colorTitleWrapper}>
          <div className={styles.numbering}>
            <p>6</p>
          </div>
          <div style={{ display: "flex", alignItems: "center", width: "100%" }}>
            <h3 style={{ marginRight: "60px" }}>Holes</h3>
            <div className={styles.field} style={{ margin: 0 }}>
              <div className={styles.inputGroup}>
                <input
                  type="number"
                  min={1}
                  value={holesDiameter}
                  onChange={(e) => {
                    const val = Math.max(1, parseInt(e.target.value) || 1);
                    setHolesDiameter(val);
                  }}
                />
                <div className={styles.arrows}>
                  <i
                    className="fa-solid fa-chevron-up"
                    onClick={() => setHolesDiameter((prev) => prev + 1)}
                  />
                  <i
                    className="fa-solid fa-chevron-down"
                    onClick={() =>
                      setHolesDiameter((prev) => (prev > 1 ? prev - 1 : 1))
                    }
                  />
                </div>
              </div>
            </div>
            <p style={{ padding: "0", margin: "0 0 0 10px" }}>Ø mm</p>
          </div>
        </div>
        <div className={styles.holes}>
          <span onClick={addHoleType1} title="Без отворів">
            {Hole1}
          </span>
          <span onClick={addHoleType2} title="Отвір зверху по центру">
            {Hole2}
          </span>
          <span onClick={addHoleType3} title="Два отвори по бокам">
            {Hole3}
          </span>
          <span onClick={addHoleType4} title="4 круглі отвори по кутам">
            {Hole4}
          </span>
          <span onClick={addHoleType5} title="4 квадратні отвори по кутам">
            {Hole5}
          </span>
          <span onClick={addHoleType6} title="Отвір зліва по центру">
            {Hole6}
          </span>
          <span onClick={addHoleType7} title="Отвір зправа по центру">
            {Hole7}
          </span>
        </div>
      </div>
      {/* Copies */}
      <div className={`${styles.section} ${styles.colorSection}`}>
        <div className={styles.colorTitleWrapper}>
          <h3>Copies</h3>
          <div className={styles.field} style={{ margin: 0 }}>
            <div className={styles.inputGroup}>
              <input
                type="number"
                min={1}
                value={copiesCount}
                onChange={(e) => {
                  const val = Math.max(1, parseInt(e.target.value) || 1);
                  setCopiesCount(val);
                }}
              />
              <div className={styles.arrows}>
                <i
                  className="fa-solid fa-chevron-up"
                  onClick={() => setCopiesCount((prev) => prev + 1)}
                />
                <i
                  className="fa-solid fa-chevron-down"
                  onClick={() =>
                    setCopiesCount((prev) => (prev > 1 ? prev - 1 : 1))
                  }
                />
              </div>
            </div>
          </div>
        </div>
      </div>
      {/* Undo/Redo */}
      {/* <UndoRedo /> */}
      <QRCodeGenerator isOpen={isQrOpen} onClose={() => setIsQrOpen(false)} />
      <BarCodeGenerator
        isOpen={isBarCodeOpen}
        onClose={() => setIsBarCodeOpen(false)}
      />
      <ShapeSelector
        isOpen={isShapeOpen}
        onClose={() => setIsShapeOpen(false)}
      />
      <CutSelector isOpen={isCutOpen} onClose={() => setIsCutOpen(false)} />
      <IconMenu
        isOpen={isIconMenuOpen}
        onClose={() => setIsIconMenuOpen(false)}
      />
      <ShapeProperties
        isOpen={isShapePropertiesOpen}
        onClose={() => setIsShapePropertiesOpen(false)}
      />
      {/* Прихований input для завантаження файлів через іконку камери */}
      <input
        ref={fileInputRef}
        type="file"
        accept="image/*"
        onChange={handleUpload}
        style={{ display: "none" }}
      />
    </div>
  );
};

export default Toolbar;<|MERGE_RESOLUTION|>--- conflicted
+++ resolved
@@ -60,13 +60,7 @@
 } from "../../assets/Icons";
 
 const Toolbar = () => {
-<<<<<<< HEAD
-  // Діаметр отвору (інпут біля Holes)
-  const [holesDiameter, setHolesDiameter] = useState(4);
-  const { canvas } = useCanvasContext();
-=======
   const { canvas, globalColors, updateGlobalColors } = useCanvasContext();
->>>>>>> 3c094a22
   const [activeObject, setActiveObject] = useState(null);
   const [sizeValues, setSizeValues] = useState({
     width: 150,
@@ -550,17 +544,12 @@
 
     // Змінюємо колір всіх об'єктів на canvas (крім Cut елементів)
     const objects = canvas.getObjects();
-<<<<<<< HEAD
-    objects.forEach((obj) => {
-      if (obj.type === "i-text" || obj.type === "text") {
-=======
     
     objects.forEach(obj => {
       // Пропускаємо об'єкти, які позначені як Cut елементи
       if (obj.isCutElement) return;
 
       if (obj.type === 'i-text' || obj.type === 'text') {
->>>>>>> 3c094a22
         obj.set({ fill: textColor });
       } else if (obj.type === 'rect' || obj.type === 'circle' || obj.type === 'ellipse' || 
                  obj.type === 'triangle' || obj.type === 'polygon' || obj.type === 'path') {
