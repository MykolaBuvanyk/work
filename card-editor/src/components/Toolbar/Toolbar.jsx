import React, { useState, useEffect, useRef } from "react";
import { useCanvasContext } from "../../contexts/CanvasContext";
import * as fabric from "fabric";
import QRCode from "qrcode";
import JsBarcode from "jsbarcode";
import * as XLSX from "xlsx";
import UndoRedo from "../UndoRedo/UndoRedo"; // Імпорт компонента
import QRCodeGenerator from "../QRCodeGenerator/QRCodeGenerator";
import BarCodeGenerator from "../BarCodeGenerator/BarCodeGenerator";
import ShapeSelector from "../ShapeSelector/ShapeSelector";
import CutSelector from "../CutSelector/CutSelector";
import IconMenu from "../IconMenu/IconMenu";
import ShapeProperties from "../ShapeProperties/ShapeProperties";
import styles from "./Toolbar.module.css";
import {
  Icon0,
  Icon1,
  Icon2,
  Icon3,
  Icon4,
  Icon5,
  Icon6,
  Icon7,
  Icon8,
  Icon9,
  Icon10,
  Icon11,
  Icon12,
  Icon13,
  Icon14,
  A1,
  A2,
  A3,
  A4,
  A5,
  A6,
  A7,
  A8,
  A9,
  A10,
  A11,
  A12,
  A13,
  A14,
  Image,
  Upload,
  Shape,
  Border,
  Cut,
  QrCode,
  BarCode,
  Hole1,
  Hole2,
  Hole3,
  Hole4,
  Hole5,
  Hole6,
  Hole7,
} from "../../assets/Icons";

const Toolbar = () => {
  const { canvas, globalColors, updateGlobalColors } = useCanvasContext();
  const [activeObject, setActiveObject] = useState(null);
  const [sizeValues, setSizeValues] = useState({
    width: 150,
    height: 150,
    cornerRadius: 2,
  });
  const [currentShapeType, setCurrentShapeType] = useState(null); // Тип поточної фігури
  const [thickness, setThickness] = useState(1.6);
  const [isAdhesiveTape, setIsAdhesiveTape] = useState(false);
  const fileInputRef = useRef(null);
  const [isQrOpen, setIsQrOpen] = useState(false);
  const [isBarCodeOpen, setIsBarCodeOpen] = useState(false);
  const [isShapeOpen, setIsShapeOpen] = useState(false);
  const [isCutOpen, setIsCutOpen] = useState(false);
  const [isIconMenuOpen, setIsIconMenuOpen] = useState(false);
  const [isShapePropertiesOpen, setIsShapePropertiesOpen] = useState(false);

  const addQrCode = () => {
    setIsQrOpen(true);
  };

  const addBarCode = () => {
    setIsBarCodeOpen(true);
  };

  const addShape = () => {
    setIsShapeOpen(true);
  };

  const openIconMenu = () => {
    setIsIconMenuOpen(true);
  };

  // Оновлення активного об'єкта та розмірів при зміні
  useEffect(() => {
    if (canvas) {
      canvas.on("selection:created", () => {
        const obj = canvas.getActiveObject();
        setActiveObject(obj);
        if (obj) {
          setSizeValues({
            width: Math.round(obj.width * obj.scaleX),
            height: Math.round(obj.height * obj.scaleY),
            cornerRadius: obj.rx || 0,
          });
        }
      });
      canvas.on("selection:updated", () => {
        const obj = canvas.getActiveObject();
        setActiveObject(obj);
        if (obj) {
          setSizeValues({
            width: Math.round(obj.width * obj.scaleX),
            height: Math.round(obj.height * obj.scaleY),
            cornerRadius: obj.rx || 0,
          });
        }
      });
      canvas.on("selection:cleared", () => {
        setActiveObject(null);
        // Коли нічого не вибрано, показуємо розміри canvas
        setSizeValues({ 
          width: canvas.getWidth(), 
          height: canvas.getHeight(), 
          cornerRadius: 0 
        });
      });
      canvas.on("object:modified", () => {
        const obj = canvas.getActiveObject();
        if (obj) {
          setSizeValues({
            width: Math.round(obj.width * obj.scaleX),
            height: Math.round(obj.height * obj.scaleY),
            cornerRadius: obj.rx || 0,
          });
        }
      });
      
      // Ініціалізуємо початкові значення розмірів canvas
      setSizeValues({ 
        width: canvas.getWidth(), 
        height: canvas.getHeight(), 
        cornerRadius: 0 
      });
    }
    return () => {
      if (canvas) {
        canvas.off("selection:created");
        canvas.off("selection:updated");
        canvas.off("selection:cleared");
        canvas.off("object:modified");
      }
    };
  }, [canvas]);

  // Оновлення розмірів активного об'єкта або canvas
  const updateSize = () => {
    if (activeObject) {
      // Якщо вибрано об'єкт - змінюємо його розміри
      activeObject.set({
        width: sizeValues.width,
        height: sizeValues.height,
        rx: sizeValues.cornerRadius,
        ry: sizeValues.cornerRadius,
      });
      activeObject.scaleToWidth(sizeValues.width);
      activeObject.scaleToHeight(sizeValues.height);
      canvas.renderAll();
    } else if (canvas && currentShapeType) {
      // Змінюємо розміри canvas і оновлюємо clipPath
      const width = sizeValues.width;
      const height = sizeValues.height;
      
      // Встановлюємо нові розміри canvas
      canvas.setDimensions({ width, height });
      
      // Створюємо новий clipPath з новими розмірами
      let newClipPath = null;
      
      switch (currentShapeType) {
        case 'rectangle':
          newClipPath = new fabric.Rect({
            left: 0,
            top: 0,
            width: width,
            height: height,
            absolutePositioned: true,
          });
          break;
          
        case 'circle':
        case 'circleWithLine':
        case 'circleWithCross':
          const radius = Math.min(width, height) / 2;
          newClipPath = new fabric.Circle({
            left: width / 2,
            top: height / 2,
            radius: radius,
            originX: 'center',
            originY: 'center',
            absolutePositioned: true,
          });
          break;
          
        case 'ellipse':
          newClipPath = new fabric.Ellipse({
            left: width / 2,
            top: height / 2,
            rx: width / 2,
            ry: height / 2,
            originX: 'center',
            originY: 'center',
            absolutePositioned: true,
          });
          break;
          
        case 'lock':
          const lockScale = Math.min(width / 120, height / 108);
          newClipPath = new fabric.Path(
            `M96 42C96 21.9771 81.8823 6 60 6C38.1177 6 24 21.9771 24 42
             M27.6 36H6V102H114V36H92.4
             M60 24C69.9411 24 78 32.0589 78 42C78 51.9411 69.9411 60 60 60C50.0589 60 42 51.9411 42 42C42 32.0589 50.0589 24 60 24Z`,
            {
              left: (width - 120 * lockScale) / 2,
              top: (height - 108 * lockScale) / 2,
              absolutePositioned: true,
              scaleX: lockScale,
              scaleY: lockScale,
            }
          );
          break;
          
        case 'house':
          const houseScale = Math.min(width / 96, height / 105);
          newClipPath = new fabric.Path("M6 66V105H51H90V66L48 6L6 66Z", {
            left: (width - 96 * houseScale) / 2,
            top: (height - 105 * houseScale) / 2,
            absolutePositioned: true,
            scaleX: houseScale,
            scaleY: houseScale,
          });
          break;
          
        case 'halfCircle':
          const halfCircleScale = Math.min(width / 120, height / 60);
          newClipPath = new fabric.Path('M6 60 A54 60 0 0 1 114 60 L6 60Z', {
            left: (width - 120 * halfCircleScale) / 2,
            top: (height - 60 * halfCircleScale) / 2,
            absolutePositioned: true,
            scaleX: halfCircleScale,
            scaleY: halfCircleScale,
          });
          break;
          
        case 'arc':
          const arcScale = Math.min(width / 120, height / 84);
          newClipPath = new fabric.Path(
            'M6 54C6 65.7156 6 84 6 84H63.8574H114V54 M114 57.6129C114 27.2075 94.0836 6 59.99994 6C25.9161 6 6 28.928 6 59.3333',
            {
              left: (width - 120 * arcScale) / 2,
              top: (height - 84 * arcScale) / 2,
              absolutePositioned: true,
              scaleX: arcScale,
              scaleY: arcScale,
            }
          );
          break;
          
        case 'hexagon':
          const hexagonScale = Math.min(width / 127, height / 114);
          newClipPath = new fabric.Path(
            'M119.6862 57.15072L91.7166 105.5958L35.77014 105.5952L7.80156 57.14748L35.77128 8.70252L91.7154 8.69502L119.6862 57.15072Z',
            {
              left: (width - 127 * hexagonScale) / 2,
              top: (height - 114 * hexagonScale) / 2,
              absolutePositioned: true,
              scaleX: hexagonScale,
              scaleY: hexagonScale,
            }
          );
          break;
          
        case 'octagon':
          newClipPath = new fabric.Path(
            `M${width * 0.3} 0L${width * 0.7} 0L${width} ${height * 0.3}L${width} ${height * 0.7}L${width * 0.7} ${height}L${width * 0.3} ${height}L0 ${height * 0.7}L0 ${height * 0.3}Z`,
            { absolutePositioned: true }
          );
          break;
          
        case 'triangle':
          newClipPath = new fabric.Path(
            `M${width / 2} 0L${width} ${height}L0 ${height}Z`,
            { absolutePositioned: true }
          );
          break;
          
        case 'arrowLeft':
          newClipPath = new fabric.Path(
            `M0 ${height * 0.5625}L${width * 0.25} ${height * 0.1875}L${width * 0.25} ${height * 0.375}L${width} ${height * 0.375}L${width} ${height * 0.75}L${width * 0.25} ${height * 0.75}L${width * 0.25} ${height * 0.9375}Z`,
            { absolutePositioned: true }
          );
          break;
          
        case 'arrowRight':
          newClipPath = new fabric.Path(
            `M${width} ${height * 0.5625}L${width * 0.75} ${height * 0.1875}L${width * 0.75} ${height * 0.375}L0 ${height * 0.375}L0 ${height * 0.75}L${width * 0.75} ${height * 0.75}L${width * 0.75} ${height * 0.9375}Z`,
            { absolutePositioned: true }
          );
          break;
          
        case 'flag':
          newClipPath = new fabric.Path(
            `M0 ${height * 0.4}L0 ${height * 0.8}L${width * 0.25} ${height * 0.7}L${width * 0.5} ${height * 0.85}L${width * 0.733} ${height * 0.7}L${width * 0.733} ${height * 0.4}L${width * 0.5} ${height * 0.35}L${width * 0.292} 0L0 ${height * 0.4}Z`,
            { absolutePositioned: true }
          );
          break;
          
        case 'diamond':
          newClipPath = new fabric.Path(
            `M${width * 0.5} 0L${width} ${height * 0.5}L${width * 0.5} ${height}L0 ${height * 0.5}Z`,
            { absolutePositioned: true }
          );
          break;
          
        default:
          break;
      }
      
      // Встановлюємо новий clipPath
      if (newClipPath) {
        canvas.clipPath = newClipPath;
      }
      
      // Оновлюємо візуальний контур і обводки
      updateCanvasOutline();
      updateExistingBorders();
      canvas.renderAll();
    } else if (canvas) {
      // Якщо нічого не вибрано і немає фігури - просто змінюємо розміри canvas
      canvas.setDimensions({
        width: sizeValues.width,
        height: sizeValues.height
      });
      updateCanvasOutline();
      canvas.renderAll();
    }
  };

  // Функція для оновлення візуального контуру canvas
  const updateCanvasOutline = () => {
    if (!canvas) return;
    
    // Видаляємо попередній контур
    const existingOutline = canvas.getObjects().find(obj => obj.isCanvasOutline);
    if (existingOutline) {
      canvas.remove(existingOutline);
    }
    
    // Перевіряємо чи є користувацькі обводки
    const hasBorder = canvas.getObjects().some(obj => obj.isBorderShape);
    
    // Додаємо контур тільки якщо немає користувацьких обводок
    if (!hasBorder && canvas.clipPath) {
      let outlineShape;
      const clipPathData = canvas.clipPath.toObject();
      
      if (canvas.clipPath.type === 'rect') {
        outlineShape = new fabric.Rect(clipPathData);
      } else if (canvas.clipPath.type === 'circle') {
        outlineShape = new fabric.Circle(clipPathData);
      } else if (canvas.clipPath.type === 'ellipse') {
        outlineShape = new fabric.Ellipse(clipPathData);
      } else if (canvas.clipPath.type === 'path') {
        outlineShape = new fabric.Path(canvas.clipPath.path, clipPathData);
      }
      
      if (outlineShape) {
        outlineShape.set({
          fill: "transparent",
          stroke: "#cccccc",
          strokeWidth: 1,
          strokeDashArray: [5, 5],
          selectable: false,
          evented: false,
          excludeFromExport: true,
          isCanvasOutline: true,
        });
        
        canvas.add(outlineShape);
        // Переміщуємо контур на задній план
        canvas.sendObjectToBack(outlineShape);
      }
    }
  };

  // Функція для оновлення існуючих обводок при зміні розмірів
  const updateExistingBorders = () => {
    if (!canvas || !canvas.clipPath) return;
    
    const borderShapes = canvas.getObjects().filter(obj => obj.isBorderShape);
    
    borderShapes.forEach(borderShape => {
      const clipPathData = canvas.clipPath.toObject();
      
      if (canvas.clipPath.type === 'rect' && borderShape.type === 'rect') {
        borderShape.set({
          width: clipPathData.width,
          height: clipPathData.height,
          rx: sizeValues.cornerRadius,
          ry: sizeValues.cornerRadius,
        });
      } else if (canvas.clipPath.type === 'circle' && borderShape.type === 'circle') {
        borderShape.set(clipPathData);
      } else if (canvas.clipPath.type === 'ellipse' && borderShape.type === 'ellipse') {
        borderShape.set(clipPathData);
      } else if (canvas.clipPath.type === 'path' && borderShape.type === 'path') {
        borderShape.set({ path: canvas.clipPath.path });
      }
    });
  };

  // Оновлення товщини обводки
  const updateThickness = (value) => {
    if (activeObject) {
      activeObject.set({ strokeWidth: value });
      if (isAdhesiveTape) {
        activeObject.set({ stroke: "#888" });
      }
      canvas.renderAll();
    }
  };

  // Зміна кольору
  const updateColor = (color) => {
    if (activeObject) {
      activeObject.set({ fill: color });
      canvas.renderAll();
    }
  };

  // Функція для регенерації QR коду з новими кольорами
  const regenerateQRCode = async (qrObj, text, foregroundColor, backgroundColor) => {
    try {
      const qrCodeDataURL = await QRCode.toDataURL(text, {
        width: 200,
        height: 200,
        color: {
          dark: foregroundColor,
          light: backgroundColor,
        },
      });

      const newImg = await fabric.FabricImage.fromURL(qrCodeDataURL);
      
      // Зберігаємо властивості оригінального об'єкта
      newImg.set({
        left: qrObj.left,
        top: qrObj.top,
        scaleX: qrObj.scaleX,
        scaleY: qrObj.scaleY,
        angle: qrObj.angle,
        isQRCode: true,
        qrText: text,
        selectable: true,
        hasControls: true,
        hasBorders: true,
      });

      // Замінюємо старий об'єкт новим
      const index = canvas.getObjects().indexOf(qrObj);
      if (index !== -1) {
        canvas.remove(qrObj);
        canvas.insertAt(newImg, index);
      }
    } catch (error) {
      console.error('Помилка регенерації QR коду:', error);
    }
  };

  // Функція для регенерації Bar коду з новими кольорами
  const regenerateBarCode = async (barObj, text, foregroundColor, backgroundColor) => {
    try {
      const canvas2D = document.createElement('canvas');
      const codeType = barObj.barCodeType || "CODE128"; // Використовуємо збережений тип коду
      
      JsBarcode(canvas2D, text, {
        format: codeType,
        width: 2,
        height: 100,
        displayValue: true,
        background: backgroundColor,
        lineColor: foregroundColor,
      });

      const barCodeDataURL = canvas2D.toDataURL();
      const newImg = await fabric.FabricImage.fromURL(barCodeDataURL);
      
      // Зберігаємо властивості оригінального об'єкта
      newImg.set({
        left: barObj.left,
        top: barObj.top,
        scaleX: barObj.scaleX,
        scaleY: barObj.scaleY,
        angle: barObj.angle,
        isBarCode: true,
        barCodeText: text,
        barCodeType: codeType,
        selectable: true,
        hasControls: true,
        hasBorders: true,
      });

      // Замінюємо старий об'єкт новим
      const index = canvas.getObjects().indexOf(barObj);
      if (index !== -1) {
        canvas.remove(barObj);
        canvas.insertAt(newImg, index);
      }
    } catch (error) {
      console.error('Помилка регенерації Bar коду:', error);
    }
  };

  // Оновлена функція для зміни кольору всіх текстів та фону canvas
  const updateColorScheme = (textColor, backgroundColor, backgroundType = 'solid') => {
    if (!canvas) return;

    // Оновлюємо глобальні кольори
    updateGlobalColors({
      textColor,
      backgroundColor,
      strokeColor: textColor,
      fillColor: textColor === '#FFFFFF' ? backgroundColor : 'transparent',
      backgroundType
    });

    // Змінюємо колір всіх об'єктів на canvas (крім Cut елементів)
    const objects = canvas.getObjects();
    
    objects.forEach(obj => {
      // Пропускаємо об'єкти, які позначені як Cut елементи
      if (obj.isCutElement) return;

      if (obj.type === 'i-text' || obj.type === 'text') {
        obj.set({ fill: textColor });
      } else if (obj.type === 'rect' || obj.type === 'circle' || obj.type === 'ellipse' || 
                 obj.type === 'triangle' || obj.type === 'polygon' || obj.type === 'path') {
        // Для фігур встановлюємо stroke колір та прозору заливку або колір тексту
        obj.set({ 
          stroke: textColor,
          fill: obj.fill === 'transparent' || obj.fill === '' ? 'transparent' : textColor
        });
      } else if (obj.type === 'line') {
        obj.set({ stroke: textColor });
      }
      // QR та Bar коди залишаємо без змін - вони будуть використовувати нові кольори при створенні
    });

    // Встановлюємо фон canvas
    if (backgroundType === 'solid') {
      canvas.set('backgroundColor', backgroundColor);
    } else if (backgroundType === 'gradient') {
      // Місце для градієнта - буде реалізовано пізніше
      console.log('Gradient background will be implemented here');
      canvas.set('backgroundColor', backgroundColor); // Тимчасово використовуємо solid color
    } else if (backgroundType === 'texture') {
      // Місце для текстури - буде реалізовано пізніше  
      console.log('Texture background will be implemented here');
      canvas.set('backgroundColor', backgroundColor); // Тимчасово використовуємо solid color
    }

    // Рендеримо canvas
    canvas.renderAll();
  };

  // Додавання тексту
  const addText = () => {
    if (canvas) {
      const text = new fabric.IText("Текст", {
        left: canvas.width / 2,
        top: canvas.height / 2,
        originX: 'center',
        originY: 'center',
        fontFamily: "Arial",
        fill: globalColors.textColor,
        fontSize: 20,
      });
      canvas.add(text);
      canvas.setActiveObject(text);
      canvas.renderAll();
    }
  };

  // Додавання зображення через IconMenu
  const addImage = () => {
    setIsIconMenuOpen(true);
  };

  // Додавання зображення через файловий діалог (для Upload кнопки)
  const addUploadImage = () => {
    if (fileInputRef.current) {
      fileInputRef.current.click();
    }
  };

  // Покращена функція завантаження зображень
  const handleUpload = (e) => {
    const file = e.target.files[0];
    if (file && canvas) {
      // Перевіряємо тип файлу
      if (!file.type.startsWith("image/")) {
        alert("Будь ласка, виберіть файл зображення");
        return;
      }

      // Перевіряємо розмір файлу (максимум 5MB)
      if (file.size > 5 * 1024 * 1024) {
        alert("Файл занадто великий. Максимальний розмір: 5MB");
        return;
      }

      const reader = new FileReader();
      reader.onload = async (event) => {
        try {
          // Перевіряємо чи це SVG файл
          if (file.type === "image/svg+xml" || file.name.toLowerCase().endsWith('.svg')) {
            // Обробляємо SVG файл з застосуванням кольорів
            let svgText = event.target.result;
            
            // Застосовуємо поточні кольори до SVG
            if (globalColors.strokeColor && globalColors.strokeColor !== 'transparent') {
              svgText = svgText
                .replace(/fill="[^"]*"/g, `fill="${globalColors.strokeColor}"`)
                .replace(/stroke="[^"]*"/g, `stroke="${globalColors.strokeColor}"`);
              
              // Додаємо стилі до SVG, якщо їх немає
              if (!svgText.includes('fill=') && !svgText.includes('style=')) {
                svgText = svgText.replace(
                  /<svg([^>]*)>/,
                  `<svg$1 fill="${globalColors.strokeColor}">`
                );
              }
            }
            
            try {
              // Спробуємо завантажити як SVG об'єкт
              const result = await fabric.loadSVGFromString(svgText);
              let svgObject;
              if (result.objects.length === 1) {
                svgObject = result.objects[0];
              } else {
                svgObject = fabric.util.groupSVGElements(result.objects, result.options);
              }
              
              // Застосовуємо кольори до SVG об'єктів
              const applyColorsToObject = (obj) => {
                if (obj.type === 'group') {
                  obj.forEachObject(applyColorsToObject);
                } else {
                  if (globalColors.strokeColor && globalColors.strokeColor !== 'transparent') {
                    obj.set({
                      fill: globalColors.strokeColor,
                      stroke: globalColors.strokeColor
                    });
                  }
                }
              };
              
              applyColorsToObject(svgObject);
              
              // Масштабуємо SVG, якщо воно занадто велике
              const bounds = svgObject.getBoundingRect ? svgObject.getBoundingRect() : { width: 100, height: 100 };
              const maxWidth = 300;
              const maxHeight = 300;
              
              if (bounds.width > maxWidth || bounds.height > maxHeight) {
                const scale = Math.min(maxWidth / bounds.width, maxHeight / bounds.height);
                svgObject.scale(scale);
              }
              
              svgObject.set({
                left: canvas.width / 2,
                top: canvas.height / 2,
                originX: 'center',
                originY: 'center',
                selectable: true,
                hasControls: true,
                hasBorders: true,
              });

              canvas.add(svgObject);
              canvas.setActiveObject(svgObject);
              canvas.renderAll();
            } catch (svgError) {
              console.warn("Не вдалося завантажити як SVG, спробуємо як зображення:", svgError);
              // Якщо не вдалося завантажити як SVG, завантажуємо як звичайне зображення
              const img = await fabric.FabricImage.fromURL(event.target.result, {
                crossOrigin: "anonymous",
              });
              
              const maxWidth = 300;
              const maxHeight = 300;

              if (img.width > maxWidth || img.height > maxHeight) {
                const scale = Math.min(maxWidth / img.width, maxHeight / img.height);
                img.scale(scale);
              }

              img.set({
                left: canvas.width / 2,
                top: canvas.height / 2,
                originX: 'center',
                originY: 'center',
                selectable: true,
                hasControls: true,
                hasBorders: true,
              });

              canvas.add(img);
              canvas.setActiveObject(img);
              canvas.renderAll();
            }
          } else {
            // Обробляємо звичайні растрові зображення
            const img = await fabric.FabricImage.fromURL(event.target.result, {
              crossOrigin: "anonymous",
            });

            // Масштабуємо зображення, якщо воно занадто велике
            const maxWidth = 300;
            const maxHeight = 300;

            if (img.width > maxWidth || img.height > maxHeight) {
              const scale = Math.min(
                maxWidth / img.width,
                maxHeight / img.height
              );
              img.scale(scale);
            }

            img.set({
              left: canvas.width / 2,
              top: canvas.height / 2,
              originX: 'center',
              originY: 'center',
              selectable: true,
              hasControls: true,
              hasBorders: true,
            });

            canvas.add(img);
            canvas.setActiveObject(img);
            canvas.renderAll();
          }
        } catch (error) {
          console.error("Помилка завантаження зображення:", error);
          alert("Помилка завантаження зображення");
        }
      };
      reader.onerror = () => {
        alert("Помилка завантаження файлу");
      };
      reader.readAsDataURL(file);
    }

    // Очищаємо input після завантаження
    e.target.value = "";
  };

  // Додавання рамки (border) - додає обводку до форми canvas
  const addBorder = () => {
    if (canvas && canvas.clipPath) {
      // Видаляємо візуальний контур canvas
      const existingOutline = canvas.getObjects().find(obj => obj.isCanvasOutline);
      if (existingOutline) {
        canvas.remove(existingOutline);
      }
      
      // Створюємо копію clipPath для використання як обводки
      const clipPathData = canvas.clipPath.toObject();
      
      // Створюємо новий об'єкт на основі типу clipPath
      let borderShape;
      
      if (canvas.clipPath.type === 'rect') {
        borderShape = new fabric.Rect(clipPathData);
      } else if (canvas.clipPath.type === 'circle') {
        borderShape = new fabric.Circle(clipPathData);
      } else if (canvas.clipPath.type === 'ellipse') {
        borderShape = new fabric.Ellipse(clipPathData);
      } else if (canvas.clipPath.type === 'path') {
        borderShape = new fabric.Path(canvas.clipPath.path, clipPathData);
      } else {
        // Для інших типів створюємо path
        borderShape = new fabric.Path(canvas.clipPath.path || '', clipPathData);
      }
      
      // Налаштовуємо як обводку
      borderShape.set({
        fill: "transparent",
        stroke: globalColors.strokeColor,
        strokeWidth: 3,
        selectable: false,
        evented: false,
        excludeFromExport: false,
        isBorderShape: true, // Позначаємо як користувацьку обводку
      });
      
      // Додаємо обводку на canvas
      canvas.add(borderShape);
      canvas.renderAll();
    } else if (canvas) {
      // Якщо немає clipPath, додаємо звичайний прямокутник як раніше
      const rect = new fabric.Rect({
        left: canvas.width / 2,
        top: canvas.height / 2,
        originX: 'center',
        originY: 'center',
        width: 200,
        height: 150,
        fill: "transparent",
        stroke: globalColors.strokeColor,
        strokeWidth: 2,
      });
      canvas.add(rect);
      canvas.setActiveObject(rect);
      canvas.renderAll();
    }
  };

  // Cut (відкриття селектора форм вирізів)
  const cut = () => {
    setIsCutOpen(true);
  };

  // Функції для різних типів отворів

  // Тип 1 - без отворів (по дефолту)
  const addHoleType1 = () => {
    // Нічого не робимо - це тип без отворів
    console.log("Тип 1: без отворів");
  };

  // Тип 2 - отвір по центру ширини і зверху по висоті (відступ 15px)
  const addHoleType2 = () => {
    if (canvas) {
      const canvasWidth = canvas.getWidth();
      const hole = new fabric.Circle({
        left: canvasWidth / 2,
        top: 15,
        radius: 8,
        fill: "#FFA500", // Оранжева заливка для Cut елементів
        stroke: "#FF6600", // Темніший оранжевий для обводки
        strokeWidth: 1,
        originX: "center",
        originY: "center",
        isCutElement: true, // Позначаємо як Cut елемент
      });
      canvas.add(hole);
      canvas.setActiveObject(hole);
      canvas.renderAll();
    }
  };

  // Тип 3 - два отвори по середині висоти, по бокам ширини (відступ 15px)
  const addHoleType3 = () => {
    if (canvas) {
      const canvasWidth = canvas.getWidth();
      const canvasHeight = canvas.getHeight();

      // Лівий отвір
      const leftHole = new fabric.Circle({
        left: 15,
        top: canvasHeight / 2,
        radius: 8,
        fill: "#FFA500", // Оранжева заливка для Cut елементів
        stroke: "#FF6600", // Темніший оранжевий для обводки
        strokeWidth: 1,
        originX: "center",
        originY: "center",
        isCutElement: true, // Позначаємо як Cut елемент
      });

      // Правий отвір
      const rightHole = new fabric.Circle({
        left: canvasWidth - 15,
        top: canvasHeight / 2,
        radius: 8,
        fill: "#FFA500", // Оранжева заливка для Cut елементів
        stroke: "#FF6600", // Темніший оранжевий для обводки
        strokeWidth: 1,
        originX: "center",
        originY: "center",
        isCutElement: true, // Позначаємо як Cut елемент
      });

      canvas.add(leftHole);
      canvas.add(rightHole);
      canvas.setActiveObject(leftHole);
      canvas.renderAll();
    }
  };

  // Тип 4 - 4 отвори по кутам (відступ 15px)
  const addHoleType4 = () => {
    if (canvas) {
      const canvasWidth = canvas.getWidth();
      const canvasHeight = canvas.getHeight();

      // Верхній лівий
      const topLeft = new fabric.Circle({
        left: 15,
        top: 15,
        radius: 8,
        fill: "#FFA500", // Оранжева заливка для Cut елементів
        stroke: "#FF6600", // Темніший оранжевий для обводки
        strokeWidth: 1,
        originX: "center",
        originY: "center",
        isCutElement: true, // Позначаємо як Cut елемент
      });

      // Верхній правий
      const topRight = new fabric.Circle({
        left: canvasWidth - 15,
        top: 15,
        radius: 8,
        fill: "#FFA500", // Оранжева заливка для Cut елементів
        stroke: "#FF6600", // Темніший оранжевий для обводки
        strokeWidth: 1,
        originX: "center",
        originY: "center",
        isCutElement: true, // Позначаємо як Cut елемент
      });

      // Нижній лівий
      const bottomLeft = new fabric.Circle({
        left: 15,
        top: canvasHeight - 15,
        radius: 8,
        fill: "#FFA500", // Оранжева заливка для Cut елементів
        stroke: "#FF6600", // Темніший оранжевий для обводки
        strokeWidth: 1,
        originX: "center",
        originY: "center",
        isCutElement: true, // Позначаємо як Cut елемент
      });

      // Нижній правий
      const bottomRight = new fabric.Circle({
        left: canvasWidth - 15,
        top: canvasHeight - 15,
        radius: 8,
        fill: "#FFA500", // Оранжева заливка для Cut елементів
        stroke: "#FF6600", // Темніший оранжевий для обводки
        strokeWidth: 1,
        originX: "center",
        originY: "center",
        isCutElement: true, // Позначаємо як Cut елемент
      });

      canvas.add(topLeft);
      canvas.add(topRight);
      canvas.add(bottomLeft);
      canvas.add(bottomRight);
      canvas.setActiveObject(topLeft);
      canvas.renderAll();
    }
  };

  // Тип 5 - 4 прямокутні отвори по кутам (відступ 15px)
  const addHoleType5 = () => {
    if (canvas) {
      const canvasWidth = canvas.getWidth();
      const canvasHeight = canvas.getHeight();

      // Верхній лівий
      const topLeft = new fabric.Rect({
        left: 15,
        top: 15,
        width: 12,
        height: 12,
        fill: "#FFA500", // Оранжева заливка для Cut елементів
        stroke: "#FF6600", // Темніший оранжевий для обводки
        strokeWidth: 1,
        originX: "center",
        originY: "center",
        isCutElement: true, // Позначаємо як Cut елемент
      });

      // Верхній правий
      const topRight = new fabric.Rect({
        left: canvasWidth - 15,
        top: 15,
        width: 12,
        height: 12,
        fill: "#FFA500", // Оранжева заливка для Cut елементів
        stroke: "#FF6600", // Темніший оранжевий для обводки
        strokeWidth: 1,
        originX: "center",
        originY: "center",
        isCutElement: true, // Позначаємо як Cut елемент
      });

      // Нижній лівий
      const bottomLeft = new fabric.Rect({
        left: 15,
        top: canvasHeight - 15,
        width: 12,
        height: 12,
        fill: "#FFA500", // Оранжева заливка для Cut елементів
        stroke: "#FF6600", // Темніший оранжевий для обводки
        strokeWidth: 1,
        originX: "center",
        originY: "center",
        isCutElement: true, // Позначаємо як Cut елемент
      });

      // Нижній правий
      const bottomRight = new fabric.Rect({
        left: canvasWidth - 15,
        top: canvasHeight - 15,
        width: 12,
        height: 12,
        fill: "#FFA500", // Оранжева заливка для Cut елементів
        stroke: "#FF6600", // Темніший оранжевий для обводки
        strokeWidth: 1,
        originX: "center",
        originY: "center",
        isCutElement: true, // Позначаємо як Cut елемент
      });

      canvas.add(topLeft);
      canvas.add(topRight);
      canvas.add(bottomLeft);
      canvas.add(bottomRight);
      canvas.setActiveObject(topLeft);
      canvas.renderAll();
    }
  };

  // Тип 6 - отвір по середині висоти і лівого краю ширини
  const addHoleType6 = () => {
    if (canvas) {
      const canvasHeight = canvas.getHeight();

      const leftHole = new fabric.Circle({
        left: 15,
        top: canvasHeight / 2,
        radius: 8,
        fill: "#FFA500", // Оранжева заливка для Cut елементів
        stroke: "#FF6600", // Темніший оранжевий для обводки
        strokeWidth: 1,
        originX: "center",
        originY: "center",
        isCutElement: true, // Позначаємо як Cut елемент
      });

      canvas.add(leftHole);
      canvas.setActiveObject(leftHole);
      canvas.renderAll();
    }
  };

  // Тип 7 - отвір по середині висоти і правого краю ширини
  const addHoleType7 = () => {
    if (canvas) {
      const canvasWidth = canvas.getWidth();
      const canvasHeight = canvas.getHeight();

      const rightHole = new fabric.Circle({
        left: canvasWidth - 15,
        top: canvasHeight / 2,
        radius: 8,
        fill: "#FFA500", // Оранжева заливка для Cut елементів
        stroke: "#FF6600", // Темніший оранжевий для обводки
        strokeWidth: 1,
        originX: "center",
        originY: "center",
        isCutElement: true, // Позначаємо як Cut елемент
      });

      canvas.add(rightHole);
      canvas.setActiveObject(rightHole);
      canvas.renderAll();
    }
  };

  // Експорт шаблону в Excel
  const exportToExcel = () => {
    if (!canvas) {
      alert("Canvas не ініціалізований");
      return;
    }

    try {
      // Збираємо дані про всі об'єкти на canvas
      const canvasData = {
        width: canvas.getWidth(),
        height: canvas.getHeight(),
        backgroundColor:
          canvas.backgroundColor || canvas.get("backgroundColor") || "#ffffff",
        objects: [],
      };

      // Проходимо по всіх об'єктах canvas
      canvas.getObjects().forEach((obj, index) => {
        const objData = {
          id: index,
          type: obj.type,
          left: obj.left || 0,
          top: obj.top || 0,
          width: obj.width || (obj.radius ? obj.radius * 2 : 0),
          height: obj.height || (obj.radius ? obj.radius * 2 : 0),
          scaleX: obj.scaleX || 1,
          scaleY: obj.scaleY || 1,
          angle: obj.angle || 0,
          fill: obj.fill || "#000000",
          stroke: obj.stroke || null,
          strokeWidth: obj.strokeWidth || 0,
          opacity: obj.opacity !== undefined ? obj.opacity : 1,
          visible: obj.visible !== undefined ? obj.visible : true,
          originX: obj.originX || "left",
          originY: obj.originY || "top",
        };

        // Додаткові властивості для тексту
        if (obj.type === "i-text" || obj.type === "text") {
          objData.text = obj.text || "";
          objData.fontSize = obj.fontSize || 20;
          objData.fontFamily = obj.fontFamily || "Arial";
          objData.fontWeight = obj.fontWeight || "normal";
          objData.fontStyle = obj.fontStyle || "normal";
          objData.textAlign = obj.textAlign || "left";
        }

        // Додаткові властивості для зображень
        if (obj.type === "image") {
          try {
            objData.src = obj.getSrc ? obj.getSrc() : obj.src;
          } catch (e) {
            console.warn("Не вдалося отримати src зображення:", e);
            objData.src = "";
          }
        }

        // Додаткові властивості для кругів
        if (obj.type === "circle") {
          objData.radius = obj.radius || 50;
        }

        // Додаткові властивості для полігонів
        if (obj.type === "polygon") {
          objData.points = obj.points || [];
        }

        // Додаткові властивості для path (включаючи halfCircle)
        if (obj.type === "path") {
          objData.path = obj.path || "";
        }

        canvasData.objects.push(objData);
      });

      console.log("Exporting data:", canvasData); // Для діагностики

      // Створюємо Excel файл
      const worksheet = XLSX.utils.json_to_sheet([
        { property: "Canvas Width", value: canvasData.width },
        { property: "Canvas Height", value: canvasData.height },
        { property: "Background Color", value: canvasData.backgroundColor },
        { property: "Objects Count", value: canvasData.objects.length },
        { property: "", value: "" }, // Порожній рядок
        { property: "=== OBJECTS DATA ===", value: "" },
        ...canvasData.objects.map((obj, index) => ({
          property: `Object ${index + 1}`,
          value: JSON.stringify(obj),
        })),
      ]);

      const workbook = XLSX.utils.book_new();
      XLSX.utils.book_append_sheet(workbook, worksheet, "Canvas Template");

      // Завантажуємо файл
      const fileName = `canvas-template-${Date.now()}.xlsx`;
      XLSX.writeFile(workbook, fileName);

      alert(
        `Шаблон успішно експортовано! Збережено об'єктів: ${canvasData.objects.length}`
      );
    } catch (error) {
      console.error("Помилка експорту:", error);
      alert(`Помилка при експорті шаблону: ${error.message}`);
    }
  };

  // Імпорт шаблону з Excel
  const importFromExcel = () => {
    const input = document.createElement("input");
    input.type = "file";
    input.accept = ".xlsx,.xls";

    input.onchange = (e) => {
      const file = e.target.files[0];
      if (!file) return;

      const reader = new FileReader();
      reader.onload = (event) => {
        try {
          const data = new Uint8Array(event.target.result);
          const workbook = XLSX.read(data, { type: "array" });

          // Читаємо перший лист
          const sheetName = workbook.SheetNames[0];
          const worksheet = workbook.Sheets[sheetName];
          const jsonData = XLSX.utils.sheet_to_json(worksheet);

          console.log("Imported data:", jsonData); // Для діагностики

          if (!jsonData || jsonData.length === 0) {
            throw new Error("Файл не містить даних");
          }

          // Очищуємо canvas
          if (canvas) {
            canvas.clear();
          }

          // Знаходимо параметри canvas (з більш гнучким пошуком)
          let canvasWidth = 800;
          let canvasHeight = 600;
          let backgroundColor = "#ffffff";

          // Шукаємо параметри canvas
          jsonData.forEach((row) => {
            if (row.property === "Canvas Width" && row.value) {
              canvasWidth = Number(row.value) || 800;
            }
            if (row.property === "Canvas Height" && row.value) {
              canvasHeight = Number(row.value) || 600;
            }
            if (row.property === "Background Color" && row.value) {
              backgroundColor = row.value || "#ffffff";
            }
          });

          // Встановлюємо розміри canvas
          if (canvas) {
            canvas.setDimensions({ width: canvasWidth, height: canvasHeight });
            // Використовуємо правильний метод для fabric.js v6+
            canvas.set("backgroundColor", backgroundColor);
            canvas.renderAll();
          }

          // Відновлюємо об'єкти
          const objectsData = jsonData.filter(
            (row) =>
              row.property &&
              row.property.toString().startsWith("Object ") &&
              row.value &&
              row.value.toString().trim() !== ""
          );

          console.log("Objects to restore:", objectsData.length); // Для діагностики

          let restoredCount = 0;

          objectsData.forEach((row, index) => {
            try {
              let objData;

              // Спробуємо розпарсити JSON
              if (typeof row.value === "string") {
                objData = JSON.parse(row.value);
              } else {
                objData = row.value;
              }

              if (!objData || !objData.type) {
                console.warn(`Object ${index + 1} has no type:`, objData);
                return;
              }

              console.log(
                `Restoring object ${index + 1}:`,
                objData.type,
                objData
              ); // Для діагностики

              // Створюємо об'єкт відповідно до типу
              let fabricObj = null;

              switch (objData.type) {
                case "rect":
                  fabricObj = new fabric.Rect({
                    left: objData.left || 0,
                    top: objData.top || 0,
                    width: objData.width || 100,
                    height: objData.height || 100,
                    fill: objData.fill || "#000000",
                    stroke: objData.stroke || null,
                    strokeWidth: objData.strokeWidth || 0,
                    originX: objData.originX || "left",
                    originY: objData.originY || "top",
                  });
                  break;

                case "circle":
                  fabricObj = new fabric.Circle({
                    left: objData.left || 0,
                    top: objData.top || 0,
                    radius: objData.radius || 50,
                    fill: objData.fill || "#000000",
                    stroke: objData.stroke || null,
                    strokeWidth: objData.strokeWidth || 0,
                    originX: objData.originX || "left",
                    originY: objData.originY || "top",
                  });
                  break;

                case "triangle":
                  fabricObj = new fabric.Triangle({
                    left: objData.left || 0,
                    top: objData.top || 0,
                    width: objData.width || 100,
                    height: objData.height || 100,
                    fill: objData.fill || "#000000",
                    stroke: objData.stroke || null,
                    strokeWidth: objData.strokeWidth || 0,
                    originX: objData.originX || "left",
                    originY: objData.originY || "top",
                  });
                  break;

                case "i-text":
                case "text":
                  fabricObj = new fabric.IText(objData.text || "Text", {
                    left: objData.left || 0,
                    top: objData.top || 0,
                    fontSize: objData.fontSize || 20,
                    fontFamily: objData.fontFamily || "Arial",
                    fill: objData.fill || "#000000",
                    fontWeight: objData.fontWeight || "normal",
                    fontStyle: objData.fontStyle || "normal",
                    textAlign: objData.textAlign || "left",
                    originX: objData.originX || "left",
                    originY: objData.originY || "top",
                  });
                  break;

                case "polygon":
                  if (objData.points && Array.isArray(objData.points)) {
                    fabricObj = new fabric.Polygon(objData.points, {
                      left: objData.left || 0,
                      top: objData.top || 0,
                      fill: objData.fill || "#000000",
                      stroke: objData.stroke || null,
                      strokeWidth: objData.strokeWidth || 0,
                      originX: objData.originX || "left",
                      originY: objData.originY || "top",
                    });
                  }
                  break;

                case "path":
                  if (objData.path) {
                    fabricObj = new fabric.Path(objData.path, {
                      left: objData.left || 0,
                      top: objData.top || 0,
                      fill: objData.fill || "#000000",
                      stroke: objData.stroke || null,
                      strokeWidth: objData.strokeWidth || 0,
                      originX: objData.originX || "left",
                      originY: objData.originY || "top",
                    });
                  }
                  break;

                case "image":
                  if (objData.src) {
                    fabric.FabricImage.fromURL(objData.src)
                      .then((img) => {
                        img.set({
                          left: objData.left || 0,
                          top: objData.top || 0,
                          scaleX: objData.scaleX || 1,
                          scaleY: objData.scaleY || 1,
                          angle: objData.angle || 0,
                          opacity: objData.opacity || 1,
                          originX: objData.originX || "left",
                          originY: objData.originY || "top",
                        });
                        canvas.add(img);
                        canvas.renderAll();
                      })
                      .catch((err) => {
                        console.error("Помилка завантаження зображення:", err);
                      });
                  }
                  break;

                default:
                  console.warn(`Unknown object type: ${objData.type}`);
                  break;
              }

              // Додаємо об'єкт на canvas (крім зображень, які додаються асинхронно)
              if (fabricObj && canvas) {
                fabricObj.set({
                  scaleX: objData.scaleX || 1,
                  scaleY: objData.scaleY || 1,
                  angle: objData.angle || 0,
                  opacity: objData.opacity !== undefined ? objData.opacity : 1,
                  visible:
                    objData.visible !== undefined ? objData.visible : true,
                });
                canvas.add(fabricObj);
                restoredCount++;
              }
            } catch (objError) {
              console.error(
                `Помилка створення об'єкта ${index + 1}:`,
                objError,
                row
              );
            }
          });

          if (canvas) {
            canvas.renderAll();
          }

          alert(
            `Шаблон успішно імпортовано! Відновлено об'єктів: ${restoredCount}`
          );
        } catch (error) {
          console.error("Детальна помилка імпорту:", error);
          alert(
            `Помилка при імпорті шаблону: ${error.message}. Перевірте консоль для деталей.`
          );
        }
      };

      reader.onerror = (error) => {
        console.error("Помилка читання файлу:", error);
        alert("Помилка при читанні файлу");
      };

      reader.readAsArrayBuffer(file);
    };

    input.click();
  };

  // Фігури (Shape Icons) - встановлюють форму canvas

  // Icon0 - Прямокутник (задає форму canvas)
  const addRectangle = () => {
    if (canvas) {
      // Очищуємо canvas
      canvas.clear();
      
      // Встановлюємо тип поточної фігури
      setCurrentShapeType('rectangle');
      
      // Встановлюємо розміри canvas (120x80 для прямокутника з відступами)
      const width = 120;
      const height = 80;
      canvas.setDimensions({ width, height });
      
      // Створюємо clipPath для обмеження області малювання
      const clipPath = new fabric.Rect({
        left: 0,
        top: 0,
        width: width,
        height: height,
        absolutePositioned: true,
      });
      
      // Встановлюємо clipPath для canvas
      canvas.clipPath = clipPath;
      
      // Оновлюємо розміри в стані
      setSizeValues({ 
        width: width, 
        height: height, 
        cornerRadius: 0 
      });
      
      // Додаємо візуальний контур
      updateCanvasOutline();
      
      canvas.renderAll();
    }
  };

  // Icon1 - Коло (задає форму canvas)
  const addCircle = () => {
    if (canvas) {
      // Очищуємо canvas
      canvas.clear();
      
      // Встановлюємо тип поточної фігури
      setCurrentShapeType('circle');
      
      // Встановлюємо розміри canvas (100x100 для кола)
      const width = 100;
      const height = 100;
      canvas.setDimensions({ width, height });
      
      // Створюємо clipPath у формі кола з правильними розмірами
      const radius = Math.min(width, height) / 2;
      const clipPath = new fabric.Circle({
        left: width / 2,
        top: height / 2,
        radius: radius,
        originX: 'center',
        originY: 'center',
        absolutePositioned: true,
      });
      
      // Встановлюємо clipPath для canvas
      canvas.clipPath = clipPath;
      
      // Оновлюємо розміри в стані
      setSizeValues({ 
        width: width, 
        height: height, 
        cornerRadius: 0 
      });
      
      // Додаємо візуальний контур
      updateCanvasOutline();
      
      canvas.renderAll();
    }
  };

  // Icon2 - Еліпс (задає форму canvas)
  const addEllipse = () => {
    if (canvas) {
      // Очищуємо canvas
      canvas.clear();
      
      // Встановлюємо тип поточної фігури
      setCurrentShapeType('ellipse');
      
      // Встановлюємо розміри canvas (140x80 для еліпса)
      const width = 140;
      const height = 80;
      canvas.setDimensions({ width, height });
      
      // Створюємо clipPath у формі еліпса з правильними розмірами
      const clipPath = new fabric.Ellipse({
        left: width / 2,
        top: height / 2,
        rx: width / 2,
        ry: height / 2,
        originX: 'center',
        originY: 'center',
        absolutePositioned: true,
      });
      
      // Встановлюємо clipPath для canvas
      canvas.clipPath = clipPath;
      
      // Оновлюємо розміри в стані
      setSizeValues({ 
        width: width, 
        height: height, 
        cornerRadius: 0 
      });
      
      // Додаємо візуальний контур
      updateCanvasOutline();
      
      canvas.renderAll();
    }
  };

  // Icon3 - Замок (задає форму canvas)
  const addLock = () => {
    if (canvas) {
      // Очищуємо canvas
      canvas.clear();
      
      // Встановлюємо тип поточної фігури
      setCurrentShapeType('lock');
      
      // Встановлюємо розміри canvas (120x108 для замка)
      canvas.setDimensions({ width: 120, height: 108 });
      
      // Створюємо clipPath у формі замка
      const clipPath = new fabric.Path(
        `M96 42C96 21.9771 81.8823 6 60 6C38.1177 6 24 21.9771 24 42
         M27.6 36H6V102H114V36H92.4
         M60 24C69.9411 24 78 32.0589 78 42C78 51.9411 69.9411 60 60 60C50.0589 60 42 51.9411 42 42C42 32.0589 50.0589 24 60 24Z`,
        {
<<<<<<< HEAD
          absolutePositioned: true,
=======
          left: 0,
          top: 0,
          stroke: "black",
          strokeWidth: 1,
          fill: "",
          originX: "left",
          originY: "top",
>>>>>>> 431254e9
        }
      );
      
      // Встановлюємо clipPath для canvas
      canvas.clipPath = clipPath;
      
      // Оновлюємо розміри в state
      setSizeValues({ width: 120, height: 108 });
      
      // Оновлюємо візуальний контур canvas
      updateCanvasOutline();
      
      canvas.renderAll();
    }
  };

  // Icon4 - Коло з горизонтальною лінією (задає форму canvas)
  const addCircleWithLine = () => {
    if (canvas) {
<<<<<<< HEAD
      // Очищуємо canvas
      canvas.clear();
      
      // Встановлюємо тип поточної фігури
      setCurrentShapeType('circleWithLine');
      
      // Встановлюємо розміри canvas (100x100 для кола)
      canvas.setDimensions({ width: 100, height: 100 });
      
      // Створюємо clipPath у формі кола
      const clipPath = new fabric.Circle({
        left: 50,
        top: 50,
        radius: 50,
        originX: 'center',
        originY: 'center',
        absolutePositioned: true,
      });
      
      // Встановлюємо clipPath для canvas
      canvas.clipPath = clipPath;
      
      // Оновлюємо розміри в state
      setSizeValues({ width: 100, height: 100 });
      
      // Оновлюємо візуальний контур canvas
      updateCanvasOutline();
      
=======
      const shape = new fabric.Path(
        `M10 0.5
   A9.5 9.5 0 1 1 9.999 0.5Z
   M4.5 9.5
   H15.5
   A0.5 0.5 0 0 1 16 10
   A0.5 0.5 0 0 1 15.5 10.5
   H4.5
   A0.5 0.5 0 0 1 4 10
   A0.5 0.5 0 0 1 4.5 9.5Z`,
        {
          left: 0,
          top: 0,
          stroke: "black",
          strokeWidth: 1,
          fill: "", // без заливки, як у SVG
          originX: "left",
          originY: "top",
        }
      );

      canvas.add(shape);
      canvas.setActiveObject(shape);
>>>>>>> 431254e9
      canvas.renderAll();
    }
  };

  // Icon5 - Коло з хрестом (задає форму canvas)
  const addCircleWithCross = () => {
    if (canvas) {
<<<<<<< HEAD
      // Очищуємо canvas
      canvas.clear();
      
      // Встановлюємо тип поточної фігури
      setCurrentShapeType('circleWithCross');
      
      // Встановлюємо розміри canvas (100x100 для кола)
      canvas.setDimensions({ width: 100, height: 100 });
      
      // Створюємо clipPath у формі кола
      const clipPath = new fabric.Circle({
        left: 50,
        top: 50,
        radius: 50,
        originX: 'center',
        originY: 'center',
        absolutePositioned: true,
      });
      
      // Встановлюємо clipPath для canvas
      canvas.clipPath = clipPath;
      
      // Оновлюємо розміри в state
      setSizeValues({ width: 100, height: 100 });
      
      // Оновлюємо візуальний контур canvas
      updateCanvasOutline();
      
=======
      const shape = new fabric.Path(
        `M10 0.5
        A9.5 9.5 0 1 1 9.999 0.5Z

        M3.5 9
        H16.5
        A0.5 0.5 0 0 1 17 9.5
        A0.5 0.5 0 0 1 16.5 10
        H3.5
        A0.5 0.5 0 0 1 3 9.5
        A0.5 0.5 0 0 1 3.5 9Z

        M10.5 10.5
        V15.5
        A0.5 0.5 0 0 1 10 16
        A0.5 0.5 0 0 1 9.5 15.5
        V10.5
        A0.5 0.5 0 0 1 10 10
        A0.5 0.5 0 0 1 10.5 10.5Z`,
        {
          left: 0,
          top: 0,
          stroke: "black",
          strokeWidth: 1,
          fill: "",
          originX: "left",
          originY: "top",
        }
      );
      canvas.add(shape);
      canvas.setActiveObject(shape);
>>>>>>> 431254e9
      canvas.renderAll();
    }
  };

  // Icon6 - Будинок (задає форму canvas)
  const addHouse = () => {
    if (canvas) {
      // Очищуємо canvas
      canvas.clear();
      
      // Встановлюємо тип поточної фігури
      setCurrentShapeType('house');
      
      // Встановлюємо розміри canvas (96x105 для будинка)
      canvas.setDimensions({ width: 96, height: 105 });
      
      // Створюємо clipPath у формі будинка
      const clipPath = new fabric.Path("M6 66V105H51H90V66L48 6L6 66Z", {
        absolutePositioned: true,
      });
      
      // Встановлюємо clipPath для canvas
      canvas.clipPath = clipPath;
      
      // Оновлюємо розміри в state
      setSizeValues({ width: 96, height: 105 });
      
      // Оновлюємо візуальний контур canvas
      updateCanvasOutline();
      
      canvas.renderAll();
    }
  };

  // Icon7 - Півколо (задає форму canvas)
  const addHalfCircle = () => {
    if (canvas) {
<<<<<<< HEAD
      // Очищуємо canvas
      canvas.clear();
      
      // Встановлюємо тип поточної фігури
      setCurrentShapeType('halfCircle');
      
      // Встановлюємо розміри canvas (120x60 для півкола)
      canvas.setDimensions({ width: 120, height: 60 });
      
      // Створюємо clipPath у формі півкола
      const clipPath = new fabric.Path('M6 60 A54 60 0 0 1 114 60 L6 60Z', {
        absolutePositioned: true,
=======
      // Створюємо групу для об'єднання всіх елементів
      const group = new fabric.Group([], {
        left: 0,
        top: 0,
        originX: "left",
        originY: "top",
      });

      // Напівколо
      const semicircle = new fabric.Path("M1 10 A9 10 0 0 1 19 10", {
        left: 0,
        top: 0,
        stroke: "black",
        strokeWidth: 1,
        fill: "",
        originX: "left",
        originY: "top",
      });

      // Лінія діаметра
      const diameterLine = new fabric.Line([0.05, 10, 18.95, 10], {
        stroke: "black",
        strokeWidth: 1,
        originX: "left",
        originY: "top",
>>>>>>> 431254e9
      });
      
      // Встановлюємо clipPath для canvas
      canvas.clipPath = clipPath;
      
      // Оновлюємо розміри в state
      setSizeValues({ width: 120, height: 60 });
      
      // Оновлюємо візуальний контур canvas
      updateCanvasOutline();
      
      canvas.renderAll();
    }
  };

  // Icon8 - Арка (задає форму canvas)
  const addArcWithBase = () => {
    if (canvas) {
<<<<<<< HEAD
      // Очищуємо canvas
      canvas.clear();
      
      // Встановлюємо тип поточної фігури
      setCurrentShapeType('arc');
      
      // Встановлюємо розміри canvas (120x84 для арки)
      canvas.setDimensions({ width: 120, height: 84 });
      
      // Створюємо clipPath у формі арки
      const clipPath = new fabric.Path(
        'M6 54C6 65.7156 6 84 6 84H63.8574H114V54 M114 57.6129C114 27.2075 94.0836 6 59.99994 6C25.9161 6 6 28.928 6 59.3333',
        {
          absolutePositioned: true,
=======
      // Створюємо фігуру одним path
      const shape = new fabric.Path(
        "M1 9C1 10.9526 1 14 1 14H10.6429H19V9 M19 9.60215C19 4.53459 15.6806 1 9.99999 1C4.31935 1 1 4.82133 1 9.88889",
        {
          left: 0,
          top: 0,
          stroke: "black",
          strokeWidth: 1,
          fill: "",
          originX: "left",
          originY: "top",
>>>>>>> 431254e9
        }
      );
      
      // Встановлюємо clipPath для canvas
      canvas.clipPath = clipPath;
      
      // Оновлюємо розміри в state
      setSizeValues({ width: 120, height: 84 });
      
      // Оновлюємо візуальний контур canvas
      updateCanvasOutline();
      
      canvas.renderAll();
    }
  };

  // Icon9 - Шестикутник (задає форму canvas)
  const addHexagon = () => {
    if (canvas) {
<<<<<<< HEAD
      // Очищуємо canvas
      canvas.clear();
      
      // Встановлюємо тип поточної фігури
      setCurrentShapeType('hexagon');
      
      // Встановлюємо розміри canvas (127x114 для шестикутника)
      canvas.setDimensions({ width: 127, height: 114 });
      
      // Створюємо clipPath у формі шестикутника
      const clipPath = new fabric.Path(
        'M119.6862 57.15072L91.7166 105.5958L35.77014 105.5952L7.80156 57.14748L35.77128 8.70252L91.7154 8.69502L119.6862 57.15072Z',
        {
          absolutePositioned: true,
=======
      // Створюємо шестикутник одним path
      const hexagon = new fabric.Path(
        "M19.9477 9.52512L15.2861 17.5993L5.96169 17.5992L1.30026 9.52458L5.96188 1.45042L15.2859 1.44917L19.9477 9.52512Z",
        {
          left: 0,
          top: 0,
          stroke: "black",
          strokeWidth: 1,
          fill: "",
          originX: "left",
          originY: "top",
>>>>>>> 431254e9
        }
      );
      
      // Встановлюємо clipPath для canvas
      canvas.clipPath = clipPath;
      
      // Оновлюємо розміри в state
      setSizeValues({ width: 127, height: 114 });
      
      // Оновлюємо візуальний контур canvas
      updateCanvasOutline();
      
      canvas.renderAll();
    }
  };

  // Icon10 - Восьмикутник (задає форму canvas)
  const addOctagon = () => {
    if (canvas) {
      // Очищуємо canvas
      canvas.clear();
      
      // Встановлюємо тип поточної фігури
      setCurrentShapeType('octagon');
      
      // Встановлюємо розміри canvas (100x100 для восьмикутника, масштабуємо path)
      canvas.setDimensions({ width: 100, height: 100 });
      
      // Створюємо clipPath у формі восьмикутника (масштабований)
      const clipPath = new fabric.Path(
        "M30 0L70 0L100 30L100 70L70 100L30 100L0 70L0 30Z",
        {
          absolutePositioned: true,
        }
      );
      
      // Встановлюємо clipPath для canvas
      canvas.clipPath = clipPath;
      
      // Оновлюємо розміри в state
      setSizeValues({ width: 100, height: 100 });
      
      // Оновлюємо візуальний контур canvas
      updateCanvasOutline();
      
      canvas.renderAll();
    }
  };

  // Icon11 - Трикутник (задає форму canvas)
  const addTriangleUp = () => {
    if (canvas) {
      // Очищуємо canvas
      canvas.clear();
      
      // Встановлюємо тип поточної фігури
      setCurrentShapeType('triangle');
      
      // Встановлюємо розміри canvas (100x100 для трикутника, масштабуємо path)
      canvas.setDimensions({ width: 100, height: 100 });
      
      // Створюємо clipPath у формі трикутника (масштабований)
      const clipPath = new fabric.Path(
        "M50 0L100 100L0 100Z",
        {
          absolutePositioned: true,
        }
      );
      
      // Встановлюємо clipPath для canvas
      canvas.clipPath = clipPath;
      
      // Оновлюємо розміри в state
      setSizeValues({ width: 100, height: 100 });
      
      // Оновлюємо візуальний контур canvas
      updateCanvasOutline();
      
      canvas.renderAll();
    }
  };

  // Icon12 - Стрілка вліво (задає форму canvas)
  const addArrowLeft = () => {
    if (canvas) {
      // Очищуємо canvas
      canvas.clear();
      
      // Встановлюємо тип поточної фігури
      setCurrentShapeType('arrowLeft');
      
      // Встановлюємо розміри canvas (120x80 для стрілки, масштабуємо path)
      canvas.setDimensions({ width: 120, height: 80 });
      
      // Створюємо clipPath у формі стрілки вліво (масштабований)
      const clipPath = new fabric.Path(
        "M0 45L30 15L30 30L120 30L120 60L30 60L30 75Z",
        {
          absolutePositioned: true,
        }
      );
      
      // Встановлюємо clipPath для canvas
      canvas.clipPath = clipPath;
      
      // Оновлюємо розміри в state
      setSizeValues({ width: 120, height: 80 });
      
      // Оновлюємо візуальний контур canvas
      updateCanvasOutline();
      
      canvas.renderAll();
    }
  };

  // Icon13 - Стрілка вправо (задає форму canvas)
  const addArrowRight = () => {
    if (canvas) {
      // Очищуємо canvas
      canvas.clear();
      
      // Встановлюємо тип поточної фігури
      setCurrentShapeType('arrowRight');
      
      // Встановлюємо розміри canvas (120x80 для стрілки, масштабуємо path)
      canvas.setDimensions({ width: 120, height: 80 });
      
      // Створюємо clipPath у формі стрілки вправо (масштабований)
      const clipPath = new fabric.Path(
        "M120 45L90 15L90 30L0 30L0 60L90 60L90 75Z",
        {
          absolutePositioned: true,
        }
      );
      
      // Встановлюємо clipPath для canvas
      canvas.clipPath = clipPath;
      
      // Оновлюємо розміри в state
      setSizeValues({ width: 120, height: 80 });
      
      // Оновлюємо візуальний контур canvas
      updateCanvasOutline();
      
      canvas.renderAll();
    }
  };

  // Icon14 - Прапор (задає форму canvas)
  const addFlag = () => {
    if (canvas) {
      // Очищуємо canvas
      canvas.clear();
      
      // Встановлюємо тип поточної фігури
      setCurrentShapeType('flag');
      
      // Встановлюємо розміри canvas
      canvas.setDimensions({ width: 720, height: 600 });
      
      // Створюємо clipPath у формі прапора
      const clipPath = new fabric.Path(
        "M0 240L0 480L180 420L360 510L528 420L528 240L360 210L210 0L0 240Z",
        {
          absolutePositioned: true,
        }
      );
      
      // Встановлюємо clipPath для canvas
      canvas.clipPath = clipPath;
      
      // Оновлюємо розміри в state
      setSizeValues({ width: 720, height: 600 });
      
      // Оновлюємо візуальний контур canvas
      updateCanvasOutline();
      
      canvas.renderAll();
    }
  };

  // Icon15 - Ромб (задає форму canvas)
  const addDiamond = () => {
    if (canvas) {
      // Очищуємо canvas
      canvas.clear();
      
      // Встановлюємо тип поточної фігури
      setCurrentShapeType('diamond');
      
      // Встановлюємо розміри canvas
      canvas.setDimensions({ width: 600, height: 600 });
      
      // Створюємо clipPath у формі ромба
      const clipPath = new fabric.Path(
        "M300 0L600 300L300 600L0 300Z",
        {
          absolutePositioned: true,
        }
      );
      
      // Встановлюємо clipPath для canvas
      canvas.clipPath = clipPath;
      
      // Оновлюємо розміри в state
      setSizeValues({ width: 600, height: 600 });
      
      // Оновлюємо візуальний контур canvas
      updateCanvasOutline();
      
      canvas.renderAll();
    }
  };
  const handleInputChange = (key, max, rawValue) => {
    const parsed = parseInt(rawValue);
    const value = Math.max(0, Math.min(max, isNaN(parsed) ? 0 : parsed));
    setSizeValues((prev) => ({ ...prev, [key]: value }));

    // Застосовуємо зміни відразу
    setTimeout(() => {
      if (activeObject && canvas) {
        const currentLeft = activeObject.left;
        const currentTop = activeObject.top;

        if (activeObject.type === "circle") {
          const originalRadius = activeObject.radius;
          const scaleX = value / (originalRadius * 2);
          const scaleY =
            (key === "width" ? value : sizeValues.height) /
            (originalRadius * 2);
          if (key === "height") {
            const scaleX = sizeValues.width / (originalRadius * 2);
            const scaleY = value / (originalRadius * 2);
            activeObject.set({
              scaleX,
              scaleY,
              left: currentLeft,
              top: currentTop,
            });
          } else {
            const scaleY = sizeValues.height / (originalRadius * 2);
            activeObject.set({
              scaleX,
              scaleY,
              left: currentLeft,
              top: currentTop,
            });
          }
        } else if (activeObject.type === "ellipse") {
          const originalRx = activeObject.rx;
          const originalRy = activeObject.ry;
          if (key === "width") {
            const scaleX = value / (originalRx * 2);
            activeObject.set({ scaleX, left: currentLeft, top: currentTop });
          } else if (key === "height") {
            const scaleY = value / (originalRy * 2);
            activeObject.set({ scaleY, left: currentLeft, top: currentTop });
          }
        } else {
          const originalWidth = activeObject.width;
          const originalHeight = activeObject.height;
          if (key === "width") {
            const scaleX = value / originalWidth;
            activeObject.set({ scaleX, left: currentLeft, top: currentTop });
          } else if (key === "height") {
            const scaleY = value / originalHeight;
            activeObject.set({ scaleY, left: currentLeft, top: currentTop });
          } else if (key === "cornerRadius") {
            activeObject.set({ rx: value, ry: value });
          }
        }
        canvas.renderAll();
      } else if (canvas && currentShapeType) {
        // Якщо нічого не вибрано але є фігура полотна - оновлюємо її
        updateSize();
      } else if (canvas) {
        // Якщо нічого не вибрано і немає фігури - просто оновлюємо canvas
        updateSize();
      }
    }, 0);
  };

  const changeValue = (key, delta, max) => {
    setSizeValues((prev) => {
      const newValue = Math.max(0, Math.min(max, prev[key] + delta));
      const updated = { ...prev, [key]: newValue };

      // Застосовуємо зміни відразу
      setTimeout(() => {
        if (activeObject && canvas) {
          const currentLeft = activeObject.left;
          const currentTop = activeObject.top;

          if (activeObject.type === "circle") {
            const originalRadius = activeObject.radius;
            if (key === "width" || key === "height") {
              const scaleX = updated.width / (originalRadius * 2);
              const scaleY = updated.height / (originalRadius * 2);
              activeObject.set({
                scaleX,
                scaleY,
                left: currentLeft,
                top: currentTop,
              });
            }
          } else if (activeObject.type === "ellipse") {
            const originalRx = activeObject.rx;
            const originalRy = activeObject.ry;
            if (key === "width") {
              const scaleX = newValue / (originalRx * 2);
              activeObject.set({ scaleX, left: currentLeft, top: currentTop });
            } else if (key === "height") {
              const scaleY = newValue / (originalRy * 2);
              activeObject.set({ scaleY, left: currentLeft, top: currentTop });
            }
          } else {
            const originalWidth = activeObject.width;
            const originalHeight = activeObject.height;
            if (key === "width") {
              const scaleX = newValue / originalWidth;
              activeObject.set({ scaleX, left: currentLeft, top: currentTop });
            } else if (key === "height") {
              const scaleY = newValue / originalHeight;
              activeObject.set({ scaleY, left: currentLeft, top: currentTop });
            } else if (key === "cornerRadius") {
              activeObject.set({ rx: newValue, ry: newValue });
            }
          }
          canvas.renderAll();
        } else if (canvas && currentShapeType) {
          // Якщо нічого не вибрано але є фігура полотна - оновлюємо її
          updateSize();
        } else if (canvas) {
          // Якщо нічого не вибрано і немає фігури - просто оновлюємо canvas
          updateSize();
        }
      }, 0);

      return updated;
    });
  };

  return (
    <div className={styles.toolbar}>
      {/* 1. Shape */}
      <div className={styles.section}>
        <div className={styles.numbering}>
          <p>1</p>
        </div>
        <div className={styles.icons}>
          <h3>Shape</h3>
          <span onClick={addRectangle}>{Icon0}</span>
          <span onClick={addCircle}>{Icon1}</span>
          <span onClick={addEllipse}>{Icon2}</span>
          <span onClick={addLock}>{Icon3}</span>
          <span onClick={addCircleWithLine}>{Icon4}</span>
          <span onClick={addCircleWithCross}>{Icon5}</span>
          <span onClick={addHouse}>{Icon6}</span>
          <span onClick={addHalfCircle}>{Icon7}</span>
          <span onClick={addArcWithBase}>{Icon8}</span>
          <span onClick={addHexagon}>{Icon9}</span>
          <span onClick={addOctagon}>{Icon10}</span>
          <span onClick={addTriangleUp}>{Icon11}</span>
          <span onClick={addArrowLeft}>{Icon12}</span>
          <span onClick={addArrowRight}>{Icon13}</span>
          <span onClick={addFlag}>{Icon14}</span>
        </div>
      </div>

      {/* 2. Size */}
      <div className={styles.section}>
        <div className={styles.numbering}>
          <p>2</p>
        </div>
        <div className={styles.grid}>
          <div className={styles.field}>
            <label>Width</label>
            <div className={styles.inputGroup}>
              <input
                type="number"
                value={sizeValues.width}
                onChange={(e) =>
                  handleInputChange("width", activeObject ? 300 : 1200, e.target.value)
                }
              />
              <div className={styles.arrows}>
                <i
                  className="fa-solid fa-chevron-up"
                  onClick={() => changeValue("width", 1, activeObject ? 300 : 1200)}
                />
                <i
                  className="fa-solid fa-chevron-down"
                  onClick={() => changeValue("width", -1, activeObject ? 300 : 1200)}
                />
              </div>
            </div>
          </div>

          <div className={styles.field}>
            <label>Corner radius</label>
            <div className={styles.inputGroup}>
              <input
                type="number"
                value={sizeValues.cornerRadius}
                onChange={(e) =>
                  handleInputChange("cornerRadius", 50, e.target.value)
                }
              />
              <div className={styles.arrows}>
                <i
                  className="fa-solid fa-chevron-up"
                  onClick={() => changeValue("cornerRadius", 1, 50)}
                />
                <i
                  className="fa-solid fa-chevron-down"
                  onClick={() => changeValue("cornerRadius", -1, 50)}
                />
              </div>
            </div>
          </div>

          <div className={styles.field}>
            <label>Height</label>
            <div className={styles.inputGroup}>
              <input
                type="number"
                value={sizeValues.height}
                onChange={(e) =>
                  handleInputChange("height", activeObject ? 300 : 1200, e.target.value)
                }
              />
              <div className={styles.arrows}>
                <i
                  className="fa-solid fa-chevron-up"
                  onClick={() => changeValue("height", 1, activeObject ? 300 : 1200)}
                />
                <i
                  className="fa-solid fa-chevron-down"
                  onClick={() => changeValue("height", -1, activeObject ? 300 : 1200)}
                />
              </div>
            </div>
          </div>

          <div className={styles.unitLabel}>* (mm)</div>
        </div>
      </div>

      {/* 3. Thickness */}
      <div className={styles.section}>
        <div className={styles.numbering}>
          <p>3</p>
        </div>
        <div className={styles.thicknessWrapper}>
          <div className={styles.field}>
            <h3>Thickness:</h3>
            <label>1.6</label>
            <input
              type="radio"
              name="thickness"
              value="1.6"
              checked={thickness === 1.6}
              onChange={() => {
                setThickness(1.6);
                updateThickness(1.6);
              }}
            />
          </div>
          <div className={styles.field}>
            <label>0.8</label>
            <input
              type="radio"
              name="thickness"
              value="0.8"
              checked={thickness === 0.8}
              onChange={() => {
                setThickness(0.8);
                updateThickness(0.8);
              }}
            />
          </div>
          <div className="">
            <label>3.2</label>
            <input
              type="radio"
              name="thickness"
              value="3.2"
              checked={thickness === 3.2}
              onChange={() => {
                setThickness(3.2);
                updateThickness(3.2);
              }}
            />
          </div>
          <div className="">
            <label>Adhesive Tape</label>
            <input
              type="checkbox"
              checked={isAdhesiveTape}
              onChange={(e) => {
                setIsAdhesiveTape(e.target.checked);
                updateThickness(thickness);
              }}
            />
          </div>
          <div></div>
          <div className={styles.unitLabel}>* (mm)</div>
        </div>
      </div>

      {/* 4. Colour */}
      <div className={`${styles.section} ${styles.colorSection}`}>
        <div className={styles.colorTitleWrapper}>
          <div className={styles.numbering}>
            <p>4</p>
          </div>
          <h3>Colour</h3>
        </div>
        <div className={styles.colors}>
          <span onClick={() => updateColorScheme('#000000', '#FFFFFF')} title="Чорний текст, білий фон">{A1}</span>
          <span onClick={() => updateColorScheme('#0000FF', '#FFFFFF')} title="Синій текст, білий фон">{A2}</span>
          <span onClick={() => updateColorScheme('#FF0000', '#FFFFFF')} title="Червоний текст, білий фон">{A3}</span>
          <span onClick={() => updateColorScheme('#FFFFFF', '#000000')} title="Білий текст, чорний фон">{A4}</span>
          <span onClick={() => updateColorScheme('#FFFFFF', '#0000FF')} title="Білий текст, синій фон">{A5}</span>
          <span onClick={() => updateColorScheme('#FFFFFF', '#FF0000')} title="Білий текст, червоний фон">{A6}</span>
          <span onClick={() => updateColorScheme('#FFFFFF', '#00FF00')} title="Білий текст, зелений фон">{A7}</span>
          <span onClick={() => updateColorScheme('#000000', '#FFFF00')} title="Чорний текст, жовтий фон">{A8}</span>
          <span onClick={() => updateColorScheme('#000000', '#F0F0F0', 'gradient')} title="Чорний текст, градієнт фон">{A9}</span>
          <span onClick={() => updateColorScheme('#FFFFFF', '#8B4513')} title="Білий текст, коричневий фон">{A10}</span>
          <span onClick={() => updateColorScheme('#FFFFFF', '#FFA500')} title="Білий текст, оранжевий фон">{A11}</span>
          <span onClick={() => updateColorScheme('#FFFFFF', '#808080')} title="Білий текст, сірий фон">{A12}</span>
          <span onClick={() => updateColorScheme('#000000', '#D2B48C', 'texture')} title="Чорний текст, фон дерева">{A13}</span>
          <span onClick={() => updateColorScheme('#FFFFFF', '#36454F', 'texture')} title="Білий текст, карбоновий фон">{A14}</span>
        </div>
      </div>

      {/* 5. Elements & Tools */}
      <div className={`${styles.section} ${styles.colorSection}`}>
        <div className={styles.numbering}>
          <p>5</p>
        </div>
        <ul className={styles.elementsList}>
          <li className={styles.elementsEl} onClick={addText}>
            <span className={styles.elementsSpanWrapper}>
              <span style={{ fontWeight: "bold" }}>A</span>
              <span>Text</span>
            </span>
          </li>
          <li className={styles.elementsEl} onClick={addImage}>
            <span className={styles.elementsSpanWrapper}>
              {Image}
              <span>Image</span>
            </span>
          </li>
          <li className={styles.elementsEl} onClick={addUploadImage}>
            <span className={styles.elementsSpanWrapper}>
              {Upload}
              <span>Upload</span>
            </span>
          </li>
          <li className={styles.elementsEl} onClick={addShape}>
            <span className={styles.elementsSpanWrapper}>
              {Shape}
              <span>Shape</span>
            </span>
          </li>
          <li className={styles.elementsEl} onClick={addBorder}>
            <span className={styles.elementsSpanWrapper}>
              {Border}
              <span>Border</span>
            </span>
          </li>
          <li className={styles.elementsEl} onClick={cut}>
            <span className={styles.elementsSpanWrapper}>
              {Cut}
              <span>Cut</span>
            </span>
          </li>
          <li className={styles.elementsEl} onClick={addQrCode}>
            <span className={styles.elementsSpanWrapper}>
              {QrCode}
              <span>QR Code</span>
            </span>
          </li>
          <li className={styles.elementsEl} onClick={addBarCode}>
            <span className={styles.elementsSpanWrapper}>
              {BarCode}
              <span>Bar Code</span>
            </span>
          </li>
          {/* <li className={styles.elementsEl} onClick={exportToExcel}>
            <span className={styles.elementsSpanWrapper}>
              <span style={{ fontWeight: "bold" }}>📤</span>
              <span>Export</span>
            </span>
          </li>
          <li className={styles.elementsEl} onClick={importFromExcel}>
            <span className={styles.elementsSpanWrapper}>
              <span style={{ fontWeight: "bold" }}>📥</span>
              <span>Import</span>
            </span>
          </li> */}
        </ul>
      </div>

      {/* 6. Holes */}
      <div className={`${styles.section} ${styles.colorSection}`}>
        <div className={styles.colorTitleWrapper}>
          <div className={styles.numbering}>
            <p>6</p>
          </div>
          <h3>Holes</h3>
        </div>
        <div className={styles.holes}>
          <span onClick={addHoleType1} title="Без отворів">
            {Hole1}
          </span>
          <span onClick={addHoleType2} title="Отвір зверху по центру">
            {Hole2}
          </span>
          <span onClick={addHoleType3} title="Два отвори по бокам">
            {Hole3}
          </span>
          <span onClick={addHoleType4} title="4 круглі отвори по кутам">
            {Hole4}
          </span>
          <span onClick={addHoleType5} title="4 квадратні отвори по кутам">
            {Hole5}
          </span>
          <span onClick={addHoleType6} title="Отвір зліва по центру">
            {Hole6}
          </span>
          <span onClick={addHoleType7} title="Отвір зправа по центру">
            {Hole7}
          </span>
        </div>
      </div>

      {/* Undo/Redo */}
      {/* <UndoRedo /> */}
      <QRCodeGenerator isOpen={isQrOpen} onClose={() => setIsQrOpen(false)} />
      <BarCodeGenerator
        isOpen={isBarCodeOpen}
        onClose={() => setIsBarCodeOpen(false)}
      />
      <ShapeSelector
        isOpen={isShapeOpen}
        onClose={() => setIsShapeOpen(false)}
      />
      <CutSelector isOpen={isCutOpen} onClose={() => setIsCutOpen(false)} />
      <IconMenu
        isOpen={isIconMenuOpen}
        onClose={() => setIsIconMenuOpen(false)}
      />
      <ShapeProperties
        isOpen={isShapePropertiesOpen}
        onClose={() => setIsShapePropertiesOpen(false)}
      />
      {/* Прихований input для завантаження файлів через іконку камери */}
      <input
        ref={fileInputRef}
        type="file"
        accept="image/*"
        onChange={handleUpload}
        style={{ display: "none" }}
      />
    </div>
  );
};

export default Toolbar;<|MERGE_RESOLUTION|>--- conflicted
+++ resolved
@@ -1598,17 +1598,7 @@
          M27.6 36H6V102H114V36H92.4
          M60 24C69.9411 24 78 32.0589 78 42C78 51.9411 69.9411 60 60 60C50.0589 60 42 51.9411 42 42C42 32.0589 50.0589 24 60 24Z`,
         {
-<<<<<<< HEAD
           absolutePositioned: true,
-=======
-          left: 0,
-          top: 0,
-          stroke: "black",
-          strokeWidth: 1,
-          fill: "",
-          originX: "left",
-          originY: "top",
->>>>>>> 431254e9
         }
       );
       
@@ -1628,7 +1618,6 @@
   // Icon4 - Коло з горизонтальною лінією (задає форму canvas)
   const addCircleWithLine = () => {
     if (canvas) {
-<<<<<<< HEAD
       // Очищуємо canvas
       canvas.clear();
       
@@ -1657,31 +1646,6 @@
       // Оновлюємо візуальний контур canvas
       updateCanvasOutline();
       
-=======
-      const shape = new fabric.Path(
-        `M10 0.5
-   A9.5 9.5 0 1 1 9.999 0.5Z
-   M4.5 9.5
-   H15.5
-   A0.5 0.5 0 0 1 16 10
-   A0.5 0.5 0 0 1 15.5 10.5
-   H4.5
-   A0.5 0.5 0 0 1 4 10
-   A0.5 0.5 0 0 1 4.5 9.5Z`,
-        {
-          left: 0,
-          top: 0,
-          stroke: "black",
-          strokeWidth: 1,
-          fill: "", // без заливки, як у SVG
-          originX: "left",
-          originY: "top",
-        }
-      );
-
-      canvas.add(shape);
-      canvas.setActiveObject(shape);
->>>>>>> 431254e9
       canvas.renderAll();
     }
   };
@@ -1689,7 +1653,6 @@
   // Icon5 - Коло з хрестом (задає форму canvas)
   const addCircleWithCross = () => {
     if (canvas) {
-<<<<<<< HEAD
       // Очищуємо canvas
       canvas.clear();
       
@@ -1718,39 +1681,6 @@
       // Оновлюємо візуальний контур canvas
       updateCanvasOutline();
       
-=======
-      const shape = new fabric.Path(
-        `M10 0.5
-        A9.5 9.5 0 1 1 9.999 0.5Z
-
-        M3.5 9
-        H16.5
-        A0.5 0.5 0 0 1 17 9.5
-        A0.5 0.5 0 0 1 16.5 10
-        H3.5
-        A0.5 0.5 0 0 1 3 9.5
-        A0.5 0.5 0 0 1 3.5 9Z
-
-        M10.5 10.5
-        V15.5
-        A0.5 0.5 0 0 1 10 16
-        A0.5 0.5 0 0 1 9.5 15.5
-        V10.5
-        A0.5 0.5 0 0 1 10 10
-        A0.5 0.5 0 0 1 10.5 10.5Z`,
-        {
-          left: 0,
-          top: 0,
-          stroke: "black",
-          strokeWidth: 1,
-          fill: "",
-          originX: "left",
-          originY: "top",
-        }
-      );
-      canvas.add(shape);
-      canvas.setActiveObject(shape);
->>>>>>> 431254e9
       canvas.renderAll();
     }
   };
@@ -1788,7 +1718,6 @@
   // Icon7 - Півколо (задає форму canvas)
   const addHalfCircle = () => {
     if (canvas) {
-<<<<<<< HEAD
       // Очищуємо canvas
       canvas.clear();
       
@@ -1801,33 +1730,6 @@
       // Створюємо clipPath у формі півкола
       const clipPath = new fabric.Path('M6 60 A54 60 0 0 1 114 60 L6 60Z', {
         absolutePositioned: true,
-=======
-      // Створюємо групу для об'єднання всіх елементів
-      const group = new fabric.Group([], {
-        left: 0,
-        top: 0,
-        originX: "left",
-        originY: "top",
-      });
-
-      // Напівколо
-      const semicircle = new fabric.Path("M1 10 A9 10 0 0 1 19 10", {
-        left: 0,
-        top: 0,
-        stroke: "black",
-        strokeWidth: 1,
-        fill: "",
-        originX: "left",
-        originY: "top",
-      });
-
-      // Лінія діаметра
-      const diameterLine = new fabric.Line([0.05, 10, 18.95, 10], {
-        stroke: "black",
-        strokeWidth: 1,
-        originX: "left",
-        originY: "top",
->>>>>>> 431254e9
       });
       
       // Встановлюємо clipPath для canvas
@@ -1846,7 +1748,6 @@
   // Icon8 - Арка (задає форму canvas)
   const addArcWithBase = () => {
     if (canvas) {
-<<<<<<< HEAD
       // Очищуємо canvas
       canvas.clear();
       
@@ -1861,19 +1762,6 @@
         'M6 54C6 65.7156 6 84 6 84H63.8574H114V54 M114 57.6129C114 27.2075 94.0836 6 59.99994 6C25.9161 6 6 28.928 6 59.3333',
         {
           absolutePositioned: true,
-=======
-      // Створюємо фігуру одним path
-      const shape = new fabric.Path(
-        "M1 9C1 10.9526 1 14 1 14H10.6429H19V9 M19 9.60215C19 4.53459 15.6806 1 9.99999 1C4.31935 1 1 4.82133 1 9.88889",
-        {
-          left: 0,
-          top: 0,
-          stroke: "black",
-          strokeWidth: 1,
-          fill: "",
-          originX: "left",
-          originY: "top",
->>>>>>> 431254e9
         }
       );
       
@@ -1893,7 +1781,6 @@
   // Icon9 - Шестикутник (задає форму canvas)
   const addHexagon = () => {
     if (canvas) {
-<<<<<<< HEAD
       // Очищуємо canvas
       canvas.clear();
       
@@ -1908,19 +1795,6 @@
         'M119.6862 57.15072L91.7166 105.5958L35.77014 105.5952L7.80156 57.14748L35.77128 8.70252L91.7154 8.69502L119.6862 57.15072Z',
         {
           absolutePositioned: true,
-=======
-      // Створюємо шестикутник одним path
-      const hexagon = new fabric.Path(
-        "M19.9477 9.52512L15.2861 17.5993L5.96169 17.5992L1.30026 9.52458L5.96188 1.45042L15.2859 1.44917L19.9477 9.52512Z",
-        {
-          left: 0,
-          top: 0,
-          stroke: "black",
-          strokeWidth: 1,
-          fill: "",
-          originX: "left",
-          originY: "top",
->>>>>>> 431254e9
         }
       );
       
