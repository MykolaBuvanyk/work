// Lightweight IndexedDB storage for projects and their canvases (JSON + preview)
// Store: projects (keyPath: id)

const DB_NAME = "card-editor";
const DB_VERSION = 2; // bumped to add unsavedSigns store
const STORE = "projects";
const UNSAVED_STORE = "unsavedSigns"; // temporary signs not yet attached to a project

function openDB() {
  return new Promise((resolve, reject) => {
    const req = indexedDB.open(DB_NAME, DB_VERSION);
    req.onupgradeneeded = () => {
      const db = req.result;
      // Projects store
      if (!db.objectStoreNames.contains(STORE)) {
        const store = db.createObjectStore(STORE, { keyPath: "id" });
        store.createIndex("updatedAt", "updatedAt", { unique: false });
        store.createIndex("name", "name", { unique: false });
      }
      // Unsaved signs store
      if (!db.objectStoreNames.contains(UNSAVED_STORE)) {
        const u = db.createObjectStore(UNSAVED_STORE, { keyPath: "id" });
        u.createIndex("createdAt", "createdAt", { unique: false });
        u.createIndex("updatedAt", "updatedAt", { unique: false });
      }
    };
    req.onsuccess = () => resolve(req.result);
    req.onerror = () => reject(req.error);
  });
}

function tx(db, mode = "readonly") {
  return db.transaction(STORE, mode).objectStore(STORE);
}
function txUnsaved(db, mode = "readonly") {
  return db.transaction(UNSAVED_STORE, mode).objectStore(UNSAVED_STORE);
}

export async function getAllProjects() {
  const db = await openDB();
  return new Promise((resolve, reject) => {
    const store = tx(db);
    const req = store.getAll();
    req.onsuccess = () => resolve(req.result || []);
    req.onerror = () => reject(req.error);
  });
}

// ---------------- Unsaved Signs (temporary) -----------------
export async function getAllUnsavedSigns() {
  const db = await openDB();
  return new Promise((resolve, reject) => {
    if (!db.objectStoreNames.contains(UNSAVED_STORE)) return resolve([]);
    const store = txUnsaved(db);
    const req = store.getAll();
    req.onsuccess = () => resolve(req.result || []);
    req.onerror = () => reject(req.error);
  });
}

export async function putUnsavedSign(sign) {
  if (!sign?.id) return null;
  const db = await openDB();
  return new Promise((resolve, reject) => {
    const store = txUnsaved(db, "readwrite");
    const req = store.put(sign);
    req.onsuccess = () => resolve(sign);
    req.onerror = () => reject(req.error);
  });
}

export async function deleteUnsavedSign(id) {
  if (!id) return null;
  const db = await openDB();
  return new Promise((resolve, reject) => {
    const store = txUnsaved(db, "readwrite");
    const req = store.delete(id);
    req.onsuccess = () => resolve();
    req.onerror = () => reject(req.error);
  });
}

export async function clearAllUnsavedSigns() {
  const db = await openDB();
  return new Promise((resolve, reject) => {
    if (!db.objectStoreNames.contains(UNSAVED_STORE)) return resolve();
    const store = txUnsaved(db, "readwrite");
    const req = store.clear();
    req.onsuccess = () => resolve();
    req.onerror = () => reject(req.error);
  });
}

function broadcastUnsavedUpdate() {
  try {
    window.dispatchEvent(new CustomEvent("unsaved:signsUpdated"));
  } catch {}
}

export async function addUnsavedSignFromSnapshot(snapshot) {
  if (!snapshot) return null;
  const now = Date.now();
  const entry = { id: uuid(), ...snapshot, createdAt: now, updatedAt: now };
  await putUnsavedSign(entry);
  broadcastUnsavedUpdate();
  return entry;
}

export async function addBlankUnsavedSign(width = 0, height = 0) {
  const entry = {
    id: uuid(),
    json: { objects: [], version: "fabric" },
    preview: "",
    width,
    height,
    createdAt: Date.now(),
    updatedAt: Date.now(),
  };
  await putUnsavedSign(entry);
  broadcastUnsavedUpdate();
  return entry;
}

export async function updateUnsavedSignFromCanvas(id, canvas) {
  if (!id || !canvas) return null;

  console.log(
    "Updating unsaved sign:",
    id,
    "with",
    canvas.getObjects().length,
    "objects"
  );

  const db = await openDB();
  return new Promise((resolve, reject) => {
    const store = txUnsaved(db, "readwrite");
    const getReq = store.get(id);
    getReq.onsuccess = () => {
      const existing = getReq.result;
      if (!existing) {
        console.warn("Unsaved sign not found for update:", id);
        resolve(null);
        return;
      }

      try {
        // ВИПРАВЛЕННЯ: Отримуємо актуальний toolbar state з кількох джерел
<<<<<<< HEAD
          let toolbarState = {};
        
=======
        let toolbarState = {};

>>>>>>> 9291f9c1
        // Спочатку намагаємося отримати з window функції
        if (window.getCurrentToolbarState) {
          toolbarState = window.getCurrentToolbarState() || {};
          console.log("Got toolbar state from window function");
        }

        // Додатково намагаємося отримати з canvas properties
        // ВИПРАВЛЕННЯ: Обробка Pattern для текстур
        let bgColor =
          canvas.backgroundColor || canvas.get("backgroundColor") || "#FFFFFF";
        const bgTextureUrl = canvas.get("backgroundTextureUrl");
        const bgType = canvas.get("backgroundType") || "solid";

        // Якщо це Pattern (текстура), використовуємо збережений URL
        if (bgType === "texture" && bgTextureUrl) {
          bgColor = bgTextureUrl;
        } else if (typeof bgColor === "object" && bgColor !== null) {
          // Якщо backgroundColor - це об'єкт Pattern, але немає URL, повертаємо білий
          bgColor = "#FFFFFF";
        }

        const canvasState = {
          currentShapeType: canvas.get("shapeType") || "rectangle",
          cornerRadius: canvas.get("cornerRadius") || 0,
          backgroundColor: bgColor,
          backgroundType: bgType,
          width: canvas.getWidth(),
          height: canvas.getHeight(),
        };

        // Мержимо всі джерела
        toolbarState = { ...toolbarState, ...canvasState };

        console.log(
          "Final toolbar state for unsaved sign update:",
          toolbarState
        );

        const snap = exportCanvas(canvas, toolbarState);
        if (!snap) {
          console.error("Failed to export canvas for unsaved sign update");
          resolve(null);
          return;
        }

        console.log(
          "Exported canvas snapshot with",
          snap.json?.objects?.length || 0,
          "objects"
        );

        const updated = { ...existing, ...snap, updatedAt: Date.now() };
        const putReq = store.put(updated);
        putReq.onsuccess = () => {
          console.log("Successfully updated unsaved sign:", id);
          broadcastUnsavedUpdate();
          resolve(updated);
        };
        putReq.onerror = () => {
          console.error("Failed to save updated unsaved sign:", putReq.error);
          reject(putReq.error);
        };
      } catch (error) {
        console.error("Error updating unsaved sign:", error);
        reject(error);
      }
    };
    getReq.onerror = () => {
      console.error("Error fetching unsaved sign for update:", getReq.error);
      reject(getReq.error);
    };
  });
}

export async function getProject(id) {
  if (!id) return null;
  const db = await openDB();
  return new Promise((resolve, reject) => {
    const store = tx(db);
    const req = store.get(id);
    req.onsuccess = () => resolve(req.result || null);
    req.onerror = () => reject(req.error);
  });
}

export async function putProject(project) {
  const db = await openDB();
  return new Promise((resolve, reject) => {
    const store = tx(db, "readwrite");
    const req = store.put(project);
    req.onsuccess = () => resolve(project);
    req.onerror = () => reject(req.error);
  });
}

export async function deleteProject(id) {
  const db = await openDB();
  return new Promise((resolve, reject) => {
    const store = tx(db, "readwrite");
    const req = store.delete(id);
    req.onsuccess = () => resolve();
    req.onerror = () => reject(req.error);
  });
}

export function uuid() {
  // RFC4122-ish simple UUID
  return (
    crypto?.randomUUID?.() ||
    "xxxxxxxx-xxxx-4xxx-yxxx-xxxxxxxxxxxx".replace(/[xy]/g, (c) => {
      const r = (Math.random() * 16) | 0;
      const v = c === "x" ? r : (r & 0x3) | 0x8;
      return v.toString(16);
    })
  ).toString();
}

// Serialize current Fabric canvas to JSON + preview image + toolbar state
export function exportCanvas(canvas, toolbarState = {}) {
  if (!canvas) return null;
  try {
    // Include ALL custom props used across the app to preserve element-specific data
    const extraProps = [
      // Basic element metadata
      "data",
      "shapeType",
      "isCutElement",
      "cutType",
      "fromIconMenu",
      "isCircle",
      "clipPath",

      // Shape-specific properties
      "baseCornerRadius",
      "displayCornerRadiusMm",
      "cornerRadiusMm",

      // Stroke and visual properties
      "strokeUniform",
      "borderColor",
      "borderScaleFactor",
      "innerStrokeWidth",

      // Border element properties
      "isBorderShape",
      "cardBorderMode",
      "cardBorderThicknessPx",

      // QR Code properties
      "isQRCode",
      "qrText",
      "qrSize",

      // Barcode properties
      "isBarCode",
      "barCodeText",
      "barCodeType",

      // Image properties
      "originalSrc",
      "imageSource",
      "filters",

      // Text properties (already covered by Fabric, but ensuring custom text data)
      "customTextData",
      "fontFamily",
      "fontSize",
      "fontWeight",
      "fontStyle",

      // Element identification and grouping
      "id",
      "name",
      "layerId",
      "groupId",
      "customData",

      // Interaction & lock flags (so constraints persist after reload)
      "selectable",
      "evented",
      "hasControls",
      "hasBorders",
      "lockMovementX",
      "lockMovementY",
      "lockScalingX",
      "lockScalingY",
      "lockRotation",
      "lockSkewingX",
      "lockSkewingY",

      // Visual interaction properties
      "perPixelTargetFind",
      "hoverCursor",
      "moveCursor",
      "transparentCorners",
      "cornerColor",
      "cornerStrokeColor",
      "cornerStyle",
      "cornerSize",

      // Exclusion properties
      "excludeFromExport",

      // Custom hole properties
      "holeType",
      "holeDiameter",
      "holePosition",

      // Animation and state properties
      "animatable",
      "visible",
      "opacity",
      "shadow",

      // Custom geometric properties for complex shapes
      "customPath",
      "originalGeometry",
      "transformMatrix",

      // Element creation context
      "createdAt",
      "createdBy",
      "elementVersion",
      "toolbarSnapshot",
    ];

    let json;
    if (typeof canvas.toDatalessJSON === "function") {
      json = canvas.toDatalessJSON(extraProps);
    } else if (typeof canvas.toJSON === "function") {
      json = canvas.toJSON(extraProps);
    } else {
      json = {};
    }

    // Fabric може повертати об'єкти з методами/екземплярами класів (наприклад, clipPath).
    // Пропускаємо результат через JSON serialization, щоб гарантовано отримати чисті дані.
    try {
      json = JSON.parse(JSON.stringify(json));
    } catch (serializationError) {
      console.warn(
        "Failed to sanitize canvas JSON before export",
        serializationError
      );
    }

    if (json && Array.isArray(json.objects)) {
      json.objects = json.objects.map((obj) => {
        if (obj?.isBorderShape && obj.clipPath) {
          // ClipPath використовується лише для внутрішнього відмалювання рамки, не зберігаємо його в snapshot.
          delete obj.clipPath;
        }
        return obj;
      });
    }

    // Check if canvas has border elements before filtering
    const borderElements = canvas
      .getObjects()
      .filter((obj) => obj.isBorderShape);
    const hasAnyBorder = borderElements.length > 0;
    const hasCustomBorder =
      borderElements.some((obj) => obj.cardBorderMode === "custom") ||
      !!toolbarState.hasBorder;

    console.log(
      "Canvas export - found border elements:",
      borderElements.length
    );
    console.log("Canvas export - custom border active:", hasCustomBorder);
    console.log(
      "Canvas export - toolbar state hasBorder:",
      toolbarState.hasBorder
    );
    console.log("Canvas export - final hasBorder:", hasCustomBorder);

    // Enhance JSON with additional element-specific metadata
    if (json && json.objects && Array.isArray(json.objects)) {
      json.objects = json.objects.map((obj) => {
        // Add element creation timestamp if not present
        if (!obj.createdAt) {
          obj.createdAt = Date.now();
        }

        // Store current toolbar snapshot for each element
        obj.toolbarSnapshot = toolbarState;

        // Preserve element version for compatibility
        obj.elementVersion = "2.0";

        return obj;
      });
    }

    // Prefer design size (Fabric internal size equals design pixels in this app)
    const width = canvas.getWidth?.() || 0;
    const height = canvas.getHeight?.() || 0;

    // ВИПРАВЛЕННЯ: Генеруємо SVG preview замість PNG для кращої якості та розміру
    let previewSvg = "";
    let previewPng = "";

    try {
      // Генеруємо SVG preview для відображення в UI
      if (canvas.toSVG) {
        const rawSvg = canvas.toSVG({
          viewBox: {
            x: 0,
            y: 0,
            width: width,
            height: height,
          },
          width: width,
          height: height,
        });

        // ВИПРАВЛЕННЯ: Очищаємо SVG від потенційно проблемних символів
        previewSvg = rawSvg
          .replace(/[\x00-\x1F\x7F]/g, "") // Видаляємо control characters
          .replace(/[\uFFFE\uFFFF]/g, ""); // Видаляємо non-characters

        console.log("Generated SVG preview, length:", previewSvg.length);
      }

      // Також генеруємо PNG як fallback
      if (canvas.toDataURL) {
        previewPng = canvas.toDataURL({ format: "png", multiplier: 0.5 });
        console.log("Generated PNG preview as fallback");
      }
    } catch (error) {
      console.error("Failed to generate preview:", error);
      // Якщо SVG генерація не вдалася, спробуємо хоча б PNG
      try {
        if (canvas.toDataURL) {
          previewPng = canvas.toDataURL({ format: "png", multiplier: 0.5 });
          console.log("Generated PNG preview as backup after SVG error");
        }
      } catch (pngError) {
        console.error("Failed to generate PNG preview as backup:", pngError);
      }
    }

    // Store comprehensive toolbar state for each canvas
    // ВИПРАВЛЕННЯ: Обробка Pattern для текстур
    let bgColor =
      canvas.backgroundColor || canvas.get("backgroundColor") || "#FFFFFF";
    const bgTextureUrl = canvas.get("backgroundTextureUrl");
    const bgType = canvas.get("backgroundType") || "solid";

    // Якщо це Pattern (текстура), використовуємо збережений URL
    if (bgType === "texture" && bgTextureUrl) {
      bgColor = bgTextureUrl;
    } else if (typeof bgColor === "object" && bgColor !== null) {
      // Якщо backgroundColor - це об'єкт Pattern, але немає URL, повертаємо білий
      bgColor = "#FFFFFF";
    }

    const canvasState = {
      json,
      preview: previewPng, // Зберігаємо PNG як fallback
      previewSvg: previewSvg, // НОВИЙ: SVG preview для UI
      width,
      height,
      // ВИПРАВЛЕННЯ: Покращене збереження canvas properties
      backgroundColor: bgColor,
      backgroundType: bgType,
      canvasType: canvas.get("shapeType") || "rectangle",
      cornerRadius: canvas.get("cornerRadius") || 0,

      // ВИПРАВЛЕННЯ: Зберігаємо повний toolbar state з canvas properties
      toolbarState: {
        ...toolbarState,
        // Оновлюємо розміри в toolbar state
        sizeValues: {
          width: Math.round(((width || 150) * 25.4) / 96), // px to mm
          height: Math.round(((height || 150) * 25.4) / 96), // px to mm
          cornerRadius: toolbarState.cornerRadius || 0,
        },
        // Оновлюємо background color
        globalColors: {
          ...(toolbarState.globalColors || {}),
          backgroundColor: bgColor,
          backgroundType: bgType,
        },
        // Зберігаємо border flag з множинних джерел
        hasBorder: hasCustomBorder,
        // Зберігаємо copies count
        copiesCount: Number(toolbarState.copiesCount) || 1,
        // Зберігаємо timestamp
        lastSaved: Date.now(),
      },

      // Зберігаємо copies count на верхньому рівні для зручного доступу
      copiesCount: Number(toolbarState.copiesCount) || 1,

      // ВИПРАВЛЕННЯ: Додаткові метадані для відстеження
      canvasMetadata: {
        objectCount: canvas.getObjects().length,
        hasBorderElements: hasAnyBorder,
        lastModified: Date.now(),
        version: "2.0",
      },
    };

    return canvasState;
  } catch (e) {
    console.error("exportCanvas failed", e);
    return null;
  }
}

// Helper function to extract toolbar state from saved canvas data
export function extractToolbarState(canvasData) {
  if (!canvasData) {
    return getDefaultToolbarState();
  }

  // ВИПРАВЛЕННЯ: Правильно витягуємо збережений стан
  const savedState = canvasData.toolbarState || {};

  return {
    currentShapeType: savedState.currentShapeType || "rectangle",
    cornerRadius: savedState.cornerRadius || 0,
    sizeValues: savedState.sizeValues || {
      width: canvasData.width
        ? Math.round((canvasData.width * 25.4) / 96)
        : 150,
      height: canvasData.height
        ? Math.round((canvasData.height * 25.4) / 96)
        : 150,
      cornerRadius: savedState.cornerRadius || 0,
    },
    globalColors: savedState.globalColors || {
      textColor: "#000000",
      backgroundColor: canvasData.backgroundColor || "#FFFFFF",
      strokeColor: "#000000",
      fillColor: "transparent",
      backgroundType: canvasData.backgroundType || "solid",
    },
    selectedColorIndex: savedState.selectedColorIndex || 0,
    thickness: savedState.thickness || 1.6,
    isAdhesiveTape: savedState.isAdhesiveTape || false,
    activeHolesType: savedState.activeHolesType || 1,
    holesDiameter: savedState.holesDiameter || 2.5,
    isHolesSelected: savedState.isHolesSelected || false,
    isCustomShapeMode: false, // Завжди false при завантаженні
    isCustomShapeApplied: savedState.isCustomShapeApplied || false,
    hasUserPickedShape: savedState.hasUserPickedShape || false,
    copiesCount: savedState.copiesCount || 1,
    hasBorder: savedState.hasBorder || false,
  };
}

// Helper function to get default toolbar state
function getDefaultToolbarState() {
  return {
    currentShapeType: "rectangle",
    cornerRadius: 0,
    sizeValues: { width: 150, height: 150, cornerRadius: 0 },
    globalColors: {
      textColor: "#000000",
      backgroundColor: "#FFFFFF",
      strokeColor: "#000000",
      fillColor: "transparent",
      backgroundType: "solid",
    },
    selectedColorIndex: 0,
    thickness: 1.6,
    isAdhesiveTape: false,
    activeHolesType: 1,
    holesDiameter: 2.5,
    isHolesSelected: false,
    isCustomShapeMode: false,
    isCustomShapeApplied: false,
    hasUserPickedShape: false,
    copiesCount: 1,
    hasBorder: false,
  };
}

// Helper function to restore element-specific properties after canvas load
export function restoreElementProperties(canvas, toolbarState = null) {
  if (!canvas || !canvas.getObjects) return;

  try {
    const objects = canvas.getObjects();

    objects.forEach((obj) => {
      // Restore QR Code functionality
      if (obj.isQRCode && obj.qrText) {
        // Ensure QR code can be regenerated
        obj.set({
          isQRCode: true,
          qrText: obj.qrText,
          qrSize: obj.qrSize || 100,
        });
      }

      // Restore Barcode functionality
      if (obj.isBarCode && obj.barCodeText && obj.barCodeType) {
        obj.set({
          isBarCode: true,
          barCodeText: obj.barCodeText,
          barCodeType: obj.barCodeType,
        });
      }

      // Restore cut element properties
      if (obj.isCutElement) {
        obj.set({
          isCutElement: true,
          cutType: obj.cutType || "hole",
        });
      }

      // Restore shape properties
      if (obj.shapeType) {
        obj.set({
          shapeType: obj.shapeType,
        });
      }

      // Restore corner radius properties
      if (obj.cornerRadiusMm !== undefined) {
        obj.set({
          cornerRadiusMm: obj.cornerRadiusMm,
          baseCornerRadius: obj.baseCornerRadius,
          displayCornerRadiusMm: obj.displayCornerRadiusMm,
        });
      }

      // Restore stroke properties
      if (obj.strokeUniform !== undefined) {
        obj.set({
          strokeUniform: obj.strokeUniform,
        });
      }

      // Restore inner stroke properties for border elements
      if (obj.innerStrokeWidth !== undefined) {
        obj.set({
          innerStrokeWidth: obj.innerStrokeWidth,
        });
      }

      // Restore border element properties
      if (obj.isBorderShape) {
        obj.set({
          isBorderShape: true,
          cardBorderMode: obj.cardBorderMode || "default",
          cardBorderThicknessPx:
            obj.cardBorderThicknessPx !== undefined
              ? obj.cardBorderThicknessPx
              : 2,
        });
      }

      // Restore image properties
      if (obj.type === "image" && obj.originalSrc) {
        obj.set({
          originalSrc: obj.originalSrc,
        });
      }

      // Restore icon menu properties
      if (obj.fromIconMenu) {
        obj.set({
          fromIconMenu: true,
        });
      }

      // Restore custom data
      if (obj.customData) {
        obj.set({
          customData: obj.customData,
        });
      }

      // Restore identification properties
      if (obj.layerId || obj.groupId) {
        obj.set({
          layerId: obj.layerId,
          groupId: obj.groupId,
        });
      }
    });

    canvas.renderAll();

    // Programmatic border recreation if needed
    if (toolbarState && toolbarState.hasBorder) {
      console.log("Border recreation needed - hasBorder:", true);
      console.log("Toolbar state for border recreation:", {
        hasBorder: toolbarState.hasBorder,
        thickness: toolbarState.thickness,
        globalColors: toolbarState.globalColors,
        currentShapeType: toolbarState.currentShapeType,
      });

      if (window.recreateBorder) {
        console.log("Calling window.recreateBorder() with saved toolbarState");
        // Use timeout to ensure canvas is fully rendered before adding border
        setTimeout(() => {
          try {
            window.recreateBorder(toolbarState);
            console.log("Border recreation completed successfully");
          } catch (error) {
            console.error("Failed to recreate border:", error);
          }
        }, 200);
      } else {
        console.error("window.recreateBorder function not available");
      }
    } else {
      console.log("Border recreation skipped:", {
        hasToolbarState: !!toolbarState,
        hasBorder: toolbarState?.hasBorder,
        hasRecreateBorderFunction: !!window.recreateBorder,
      });
    }
  } catch (e) {
    console.error("Failed to restore element properties:", e);
  }
}

export async function saveNewProject(name, canvas) {
  const toolbarState = window.getCurrentToolbarState?.() || {};
  const snap = exportCanvas(canvas, toolbarState);
  const now = Date.now();

  // Отримуємо поточний ID незбереженого знаку
  let currentUnsavedId = null;
  try {
    currentUnsavedId = localStorage.getItem("currentUnsavedSignId");
  } catch {}

  const project = {
    id: uuid(),
    name: name && String(name).trim() ? String(name).trim() : "Untitled",
    createdAt: now,
    updatedAt: now,
    canvases: snap ? [{ id: uuid(), ...snap }] : [],
  };
  await putProject(project);
  try {
    localStorage.setItem("currentProjectId", project.id);
    localStorage.setItem("currentProjectName", project.name);
    const firstCanvas = project.canvases?.[0] || null;
    if (firstCanvas) {
      localStorage.setItem("currentCanvasId", firstCanvas.id);
      localStorage.setItem("currentProjectCanvasId", firstCanvas.id);
      localStorage.setItem("currentProjectCanvasIndex", "0");
      localStorage.removeItem("currentUnsavedSignId");
      try {
        if (typeof window !== "undefined") {
          window.__currentProjectCanvasId = firstCanvas.id;
          window.__currentProjectCanvasIndex = 0;
        }
      } catch {}
    } else {
      localStorage.removeItem("currentCanvasId");
      localStorage.removeItem("currentProjectCanvasId");
      localStorage.removeItem("currentProjectCanvasIndex");
      try {
        if (typeof window !== "undefined") {
          window.__currentProjectCanvasId = null;
          window.__currentProjectCanvasIndex = null;
        }
      } catch {}
    }
  } catch {}
  // absorb unsaved signs if any (excluding current one to avoid duplication)
  try {
<<<<<<< HEAD
    const exclude = currentUnsavedId ? [currentUnsavedId] : [];
    await transferUnsavedSignsToProject(project.id, exclude);
=======
    await transferUnsavedSignsToProject(project.id, currentUnsavedId);
>>>>>>> 9291f9c1
  } catch {}
  return project;
}

export async function saveCurrentProject(canvas) {
  let currentId = null;
  try {
    currentId = localStorage.getItem("currentProjectId");
  } catch {}
  if (!currentId) {
    // No current project — fallback to save-as with default name
    const fallbackName = `Untitled ${new Date().toLocaleString()}`;
    return saveNewProject(fallbackName, canvas);
  }
  const existing = await getProject(currentId);
  if (!existing) {
    const fallbackName = `Untitled ${new Date().toLocaleString()}`;
    return saveNewProject(fallbackName, canvas);
  }

  // Отримуємо поточний ID незбереженого знаку
  let currentUnsavedId = null;
<<<<<<< HEAD
  try { currentUnsavedId = localStorage.getItem("currentUnsavedSignId"); } catch {}

  // Визначаємо активне полотно, яке потрібно оновити
  let currentCanvasId = null;
  let currentProjectCanvasId = null;
  let currentProjectCanvasIndex = null;
  let runtimeProjectCanvasId = null;
  let runtimeProjectCanvasIndex = null;
  let pendingUnsavedCleanupId = null;
  try {
    if (typeof window !== "undefined") {
      runtimeProjectCanvasId = window.__currentProjectCanvasId || null;
      runtimeProjectCanvasIndex = window.__currentProjectCanvasIndex || null;
      pendingUnsavedCleanupId = window.__pendingUnsavedCleanupId || null;
    }
  } catch {}
  try { currentCanvasId = localStorage.getItem("currentCanvasId"); } catch {}
  try { currentProjectCanvasId = localStorage.getItem("currentProjectCanvasId"); } catch {}
  try {
    const storedIndex = localStorage.getItem("currentProjectCanvasIndex");
    if (storedIndex !== null && storedIndex !== undefined) {
      const parsed = Number(storedIndex);
      if (!Number.isNaN(parsed)) {
        currentProjectCanvasIndex = parsed;
      }
    }
  } catch {}
  const activeProjectCanvasId = runtimeProjectCanvasId || currentProjectCanvasId || null;
  const activeProjectCanvasIndex =
    typeof runtimeProjectCanvasIndex === "number" && runtimeProjectCanvasIndex >= 0
      ? runtimeProjectCanvasIndex
      : currentProjectCanvasIndex;

  const targetCanvasId = activeProjectCanvasId || currentCanvasId || null;
  const hasStoredIndex =
    typeof activeProjectCanvasIndex === "number" &&
    activeProjectCanvasIndex >= 0;
  
  const toolbarState = window.getCurrentToolbarState?.() || {};
  const snap = exportCanvas(canvas, toolbarState);
  const now = Date.now();
  const canvases = Array.isArray(existing.canvases) ? existing.canvases.slice(0, 10).map(canvasEntry => ({ ...canvasEntry })) : [];

=======
  try {
    currentUnsavedId = localStorage.getItem("currentUnsavedSignId");
  } catch {}

  const toolbarState = window.getCurrentToolbarState?.() || {};
  const snap = exportCanvas(canvas, toolbarState);
  const now = Date.now();
  const canvases = Array.isArray(existing.canvases)
    ? existing.canvases.slice(0, 10)
    : [];
>>>>>>> 9291f9c1
  if (snap) {
    if (canvases.length === 0) {
      const newCanvasId = targetCanvasId || uuid();
      canvases.push({ id: newCanvasId, ...snap });
      currentCanvasId = newCanvasId;
      try {
        localStorage.setItem("currentCanvasId", newCanvasId);
        localStorage.setItem("currentProjectCanvasId", newCanvasId);
        localStorage.setItem("currentProjectCanvasIndex", "0");
        localStorage.removeItem("currentUnsavedSignId");
      } catch {}
      try {
        if (typeof window !== "undefined") {
          window.__currentProjectCanvasId = newCanvasId;
          window.__currentProjectCanvasIndex = 0;
        }
      } catch {}
      console.log('[projectStorage] saveCurrentProject: created first canvas entry', { newCanvasId });
    } else {
      const isActiveUnsaved = Boolean(currentUnsavedId) && !targetCanvasId;
      let targetIndex = -1;

      if (!isActiveUnsaved && targetCanvasId) {
        targetIndex = canvases.findIndex(c => c.id === targetCanvasId);
        console.log('[projectStorage] saveCurrentProject: lookup by id', {
          targetCanvasId,
          targetIndex,
          canvasesCount: canvases.length
        });
      }

      if (!isActiveUnsaved && targetIndex === -1 && hasStoredIndex && activeProjectCanvasIndex < canvases.length) {
        targetIndex = activeProjectCanvasIndex;
        console.log('[projectStorage] saveCurrentProject: fallback to stored index', {
          storedIndex: activeProjectCanvasIndex,
          canvasesCount: canvases.length
        });
      }

      if (!isActiveUnsaved && targetIndex !== -1) {
        const resolvedId = canvases[targetIndex].id;
        canvases[targetIndex] = { ...canvases[targetIndex], ...snap };
        currentCanvasId = resolvedId;
        try {
          localStorage.setItem("currentCanvasId", resolvedId);
          localStorage.setItem("currentProjectCanvasId", resolvedId);
          localStorage.setItem("currentProjectCanvasIndex", String(targetIndex));
        } catch {}
        try {
          if (typeof window !== "undefined") {
            window.__currentProjectCanvasId = resolvedId;
            window.__currentProjectCanvasIndex = targetIndex;
          }
        } catch {}
        console.log('[projectStorage] saveCurrentProject: updated existing canvas', {
          targetIndex,
          resolvedId
        });
      } else {
        const newCanvasId = uuid();
        canvases.push({ id: newCanvasId, ...snap });
        currentCanvasId = newCanvasId;
        try {
          localStorage.setItem("currentCanvasId", newCanvasId);
          localStorage.setItem("currentProjectCanvasId", newCanvasId);
          localStorage.setItem("currentProjectCanvasIndex", String(canvases.length - 1));
          localStorage.removeItem("currentUnsavedSignId");
        } catch {}
        try {
          if (typeof window !== "undefined") {
            window.__currentProjectCanvasId = newCanvasId;
            window.__currentProjectCanvasIndex = canvases.length - 1;
          }
        } catch {}
        console.warn('[projectStorage] saveCurrentProject: appended new canvas because no target found', {
          newCanvasId,
          canvasesCount: canvases.length,
          targetCanvasId,
          hasStoredIndex,
          storedIndex: currentProjectCanvasIndex,
          isActiveUnsaved
        });
      }
    }
  }
  const updated = { ...existing, canvases, updatedAt: now };
  await putProject(updated);
  try {
<<<<<<< HEAD
    const detail = {
      projectId: updated.id,
      activeCanvasId: (() => {
        try {
          return typeof window !== "undefined"
            ? window.__currentProjectCanvasId || currentProjectCanvasId || currentCanvasId || null
            : currentProjectCanvasId || currentCanvasId || null;
        } catch {
          return currentProjectCanvasId || currentCanvasId || null;
        }
      })(),
      activeCanvasIndex: (() => {
        try {
          return typeof window !== "undefined"
            ? window.__currentProjectCanvasIndex ?? currentProjectCanvasIndex ?? null
            : currentProjectCanvasIndex ?? null;
        } catch {
          return currentProjectCanvasIndex ?? null;
        }
      })()
    };
    window.dispatchEvent(new CustomEvent("project:canvasesUpdated", { detail }));
  } catch {}
  try { await transferUnsavedSignsToProject(updated.id, currentUnsavedId); } catch {}

  const unsavedToRemove = new Set();
  if (currentUnsavedId) unsavedToRemove.add(currentUnsavedId);
  if (pendingUnsavedCleanupId && !unsavedToRemove.has(pendingUnsavedCleanupId)) {
    unsavedToRemove.add(pendingUnsavedCleanupId);
  }

  if (unsavedToRemove.size) {
    try {
      await Promise.all([...unsavedToRemove].map((id) => deleteUnsavedSign(id)));
      broadcastUnsavedUpdate();
    } catch (err) {
      console.warn('Failed to clean up unsaved signs after project save:', err);
    }

    try {
      if (typeof window !== "undefined") {
        if (unsavedToRemove.has(pendingUnsavedCleanupId)) {
          window.__pendingUnsavedCleanupId = null;
        }
      }
      if (unsavedToRemove.has(currentUnsavedId)) {
        try { localStorage.removeItem("currentUnsavedSignId"); } catch {}
      }
    } catch {}
  }
=======
    window.dispatchEvent(
      new CustomEvent("project:canvasesUpdated", {
        detail: { projectId: updated.id },
      })
    );
  } catch {}
  try {
    await transferUnsavedSignsToProject(updated.id, currentUnsavedId);
  } catch {}
>>>>>>> 9291f9c1
  return updated;
}

export function formatDate(ts) {
  try {
    const d = new Date(ts);
    const dd = String(d.getDate()).padStart(2, "0");
    const mm = String(d.getMonth() + 1).padStart(2, "0");
    const yyyy = d.getFullYear();
    return `${dd} - ${mm} - ${yyyy}`;
  } catch {
    return "";
  }
}

// --- Additional canvas management helpers ---

function broadcastProjectUpdate(projectId) {
  try {
<<<<<<< HEAD
    const detail = { projectId };
    try {
      if (typeof window !== "undefined") {
        detail.activeCanvasId = window.__currentProjectCanvasId ?? null;
        detail.activeCanvasIndex = window.__currentProjectCanvasIndex ?? null;
      }
    } catch {}
    window.dispatchEvent(new CustomEvent("project:canvasesUpdated", { detail }));
=======
    window.dispatchEvent(
      new CustomEvent("project:canvasesUpdated", { detail: { projectId } })
    );
>>>>>>> 9291f9c1
  } catch {}
}

// Transfer all unsaved signs into the specified project (append, max 10 total). Clears unsaved store.
// excludeId - ID незбереженого знаку, який не потрібно додавати (щоб уникнути дублювання поточного полотна)
<<<<<<< HEAD
export async function transferUnsavedSignsToProject(projectId, excludeIds = null) {
=======
export async function transferUnsavedSignsToProject(
  projectId,
  excludeId = null
) {
>>>>>>> 9291f9c1
  if (!projectId) return null;
  const unsaved = await getAllUnsavedSigns();
  if (!unsaved.length) return null;
  const project = await getProject(projectId);
  if (!project) return null;
  const existing = Array.isArray(project.canvases) ? project.canvases : [];

  const excludeSet = new Set();
  if (excludeIds instanceof Set) {
    excludeIds.forEach((id) => { if (id) excludeSet.add(id); });
  } else if (Array.isArray(excludeIds)) {
    excludeIds.forEach((id) => { if (id) excludeSet.add(id); });
  } else if (typeof excludeIds === "string" && excludeIds) {
    excludeSet.add(excludeIds);
  }

  console.log('[projectStorage] transferUnsavedSignsToProject', {
    projectId,
    unsavedCount: unsaved.length,
    excludeIds: Array.from(excludeSet)
  });
  // Append unsaved entries (mapping to project canvas schema by adding ids if missing)
  // Виключаємо поточний знак, щоб уникнути дублювання
  const transferredIds = [];
  for (const s of unsaved) {
    if (excludeSet.has(s.id)) continue; // Пропускаємо виключені знаки
    if (existing.length >= 10) break; // respect limit
<<<<<<< HEAD
    const newCanvasId = uuid();
    existing.push({
      id: newCanvasId,
      json: s.json,
      preview: s.preview,
      previewSvg: s.previewSvg,
      width: s.width,
      height: s.height,
      backgroundColor: s.backgroundColor,
      backgroundType: s.backgroundType,
      canvasType: s.canvasType,
      cornerRadius: s.cornerRadius,
      toolbarState: s.toolbarState,
      copiesCount: s.copiesCount,
      canvasMetadata: {
        ...(s.canvasMetadata || {}),
        sourceUnsavedId: s.id,
        migratedAt: Date.now()
      }
    });
    transferredIds.push(s.id);
  }

  if (transferredIds.length) {
    project.canvases = existing;
    project.updatedAt = Date.now();
    await putProject(project);
    await Promise.all(transferredIds.map(id => deleteUnsavedSign(id)));
    broadcastProjectUpdate(project.id);
    broadcastUnsavedUpdate();
  }
  else {
    // Якщо нічого не перенесено, все одно повідомляємо про оновлення списку незбережених знаків
    broadcastUnsavedUpdate();
=======
    existing.push({
      id: uuid(),
      json: s.json,
      preview: s.preview,
      width: s.width,
      height: s.height,
    });
>>>>>>> 9291f9c1
  }
  return project;
}

// Update (replace) a specific canvas snapshot in the current project by its id
export async function updateCanvasInCurrentProject(canvasId, canvas) {
  if (!canvasId) return null;

  console.log(
    "Updating project canvas:",
    canvasId,
    "with",
    canvas.getObjects().length,
    "objects"
  );

  let currentId = null;
  try {
    currentId = localStorage.getItem("currentProjectId");
  } catch {}
  if (!currentId) {
    console.warn("No current project ID found");
    return null;
  }

  const project = await getProject(currentId);
  if (!project) {
    console.warn("Project not found:", currentId);
    return null;
  }

  try {
    const toolbarState = window.getCurrentToolbarState?.() || {};
    console.log("Capturing toolbar state for project canvas update");

    const snap = exportCanvas(canvas, toolbarState);
    if (!snap) {
      console.error("Failed to export canvas for project canvas update");
      return null;
    }

    console.log(
      "Exported canvas snapshot with",
      snap.json?.objects?.length || 0,
      "objects"
    );

    const idx = (project.canvases || []).findIndex((c) => c.id === canvasId);
    if (idx === -1) {
      console.warn("Canvas not found in project:", canvasId);
      return null;
    }

    project.canvases[idx] = { ...project.canvases[idx], ...snap };
    project.updatedAt = Date.now();

    await putProject(project);
    console.log("Successfully updated project canvas:", canvasId);

    broadcastProjectUpdate(project.id);
    return project;
  } catch (error) {
    console.error("Error updating project canvas:", error);
    return null;
  }
}

// Append a new (blank or current state) canvas snapshot to current project (max 10)
export async function addCanvasSnapshotToCurrentProject(
  snapshot,
  { setAsCurrent = true } = {}
) {
  if (!snapshot) return null;
  let currentId = null;
  try {
    currentId = localStorage.getItem("currentProjectId");
  } catch {}
  if (!currentId) {
    // If no project exists yet, create a new one with this single canvas
    const now = Date.now();
    const project = {
      id: uuid(),
      name: `Untitled ${new Date(now).toLocaleString()}`,
      createdAt: now,
      updatedAt: now,
      canvases: [{ id: uuid(), ...snapshot }],
    };
<<<<<<< HEAD
  await putProject(project);
  broadcastProjectUpdate(project.id);
    try {
      localStorage.setItem("currentProjectId", project.id);
      localStorage.setItem("currentProjectName", project.name);
      if (setAsCurrent && project.canvases[0]) {
        localStorage.setItem("currentCanvasId", project.canvases[0].id);
        localStorage.setItem("currentProjectCanvasId", project.canvases[0].id);
        localStorage.setItem("currentProjectCanvasIndex", "0");
        localStorage.removeItem("currentUnsavedSignId");
        try {
          if (typeof window !== "undefined") {
            window.__currentProjectCanvasId = project.canvases[0].id;
            window.__currentProjectCanvasIndex = 0;
          }
        } catch {}
      }
    } catch {}
=======
    await putProject(project);
    broadcastProjectUpdate(project.id);
    try {
      localStorage.setItem("currentProjectId", project.id);
      localStorage.setItem("currentProjectName", project.name);
    } catch {}
    if (setAsCurrent)
      try {
        localStorage.setItem("currentCanvasId", project.canvases[0].id);
      } catch {}
>>>>>>> 9291f9c1
    return project;
  }
  const project = await getProject(currentId);
  if (!project) return null;
  project.canvases = Array.isArray(project.canvases) ? project.canvases : [];
  if (project.canvases.length >= 10) {
    return project; // max reached; silently ignore
  }
  const canvasEntry = { id: uuid(), ...snapshot };
  project.canvases.push(canvasEntry);
  project.updatedAt = Date.now();
  await putProject(project);
  broadcastProjectUpdate(project.id);
<<<<<<< HEAD
  if (setAsCurrent) {
    try {
      localStorage.setItem("currentCanvasId", canvasEntry.id);
      localStorage.setItem("currentProjectCanvasId", canvasEntry.id);
      localStorage.setItem("currentProjectCanvasIndex", String(project.canvases.length - 1));
      localStorage.removeItem("currentUnsavedSignId");
      try {
        if (typeof window !== "undefined") {
          window.__currentProjectCanvasId = canvasEntry.id;
          window.__currentProjectCanvasIndex = project.canvases.length - 1;
        }
      } catch {}
    } catch {}
  }
=======
  if (setAsCurrent)
    try {
      localStorage.setItem("currentCanvasId", canvasEntry.id);
    } catch {}
>>>>>>> 9291f9c1
  return project;
}

// Delete a canvas by id from current project. If deleted was current, caller should decide what to load next.
export async function deleteCanvasFromCurrentProject(canvasId) {
  if (!canvasId) return null;
  let currentId = null;
  try {
    currentId = localStorage.getItem("currentProjectId");
  } catch {}
  if (!currentId) return null;
  const project = await getProject(currentId);
  if (!project) return null;
  const before = project.canvases || [];
  const filtered = before.filter((c) => c.id !== canvasId);
  if (filtered.length === before.length) return project; // nothing removed
  project.canvases = filtered;
  project.updatedAt = Date.now();
  await putProject(project);
  broadcastProjectUpdate(project.id);
  return project;
}

// Add canvases from selected projects to the current project
export async function addCanvasesFromProjectsToCurrentProject(projectIds) {
  if (!Array.isArray(projectIds) || projectIds.length === 0) return null;
  
  let currentId = null;
  try { currentId = localStorage.getItem("currentProjectId"); } catch {}
  if (!currentId) {
    console.warn("No current project to add canvases to");
    return null;
  }
  
  const currentProject = await getProject(currentId);
  if (!currentProject) {
    console.warn("Current project not found:", currentId);
    return null;
  }
  
  currentProject.canvases = Array.isArray(currentProject.canvases) ? currentProject.canvases : [];
  
  let addedCount = 0;
  const MAX_CANVASES = 10;
  
  // Iterate through selected projects
  for (const projectId of projectIds) {
    if (projectId === currentId) {
      console.log("Skipping current project itself");
      continue; // Skip current project
    }
    
    if (currentProject.canvases.length >= MAX_CANVASES) {
      console.warn("Maximum canvas limit reached:", MAX_CANVASES);
      break;
    }
    
    try {
      const sourceProject = await getProject(projectId);
      if (!sourceProject || !Array.isArray(sourceProject.canvases)) {
        console.warn("Source project not found or has no canvases:", projectId);
  try {
    const unsavedToRemove = new Set();
    if (currentUnsavedId) unsavedToRemove.add(currentUnsavedId);
    if (pendingUnsavedCleanupId && !unsavedToRemove.has(pendingUnsavedCleanupId)) {
      unsavedToRemove.add(pendingUnsavedCleanupId);
    }

    if (unsavedToRemove.size) {
      console.log('[projectStorage] saveCurrentProject: removing pending unsaved signs', {
        ids: Array.from(unsavedToRemove)
      });
      try {
        await Promise.all([...unsavedToRemove].map((id) => deleteUnsavedSign(id)));
        broadcastUnsavedUpdate();
      } catch (err) {
        console.warn('Failed to clean up unsaved signs after project save:', err);
      }

      try {
        if (typeof window !== "undefined") {
          if (unsavedToRemove.has(pendingUnsavedCleanupId)) {
            window.__pendingUnsavedCleanupId = null;
          }
        }
        if (unsavedToRemove.has(currentUnsavedId)) {
          try { localStorage.removeItem("currentUnsavedSignId"); } catch {}
        }
      } catch {}
    }
    await transferUnsavedSignsToProject(updated.id, unsavedToRemove);
  } catch {}
      }
      
      // Add canvases from source project
      for (const canvas of sourceProject.canvases) {
        if (currentProject.canvases.length >= MAX_CANVASES) {
          console.warn("Maximum canvas limit reached during transfer");
          break;
        }
        
        // Create a copy with new ID
        const canvasCopy = {
          ...canvas,
          id: uuid(), // Generate new ID to avoid conflicts
        };
        
        currentProject.canvases.push(canvasCopy);
        addedCount++;
      }
    } catch (error) {
      console.error("Error adding canvases from project:", projectId, error);
    }
  }
  
  if (addedCount > 0) {
    currentProject.updatedAt = Date.now();
    await putProject(currentProject);
    broadcastProjectUpdate(currentProject.id);
    console.log(`Successfully added ${addedCount} canvases to current project`);
  }
  
  return currentProject;
}<|MERGE_RESOLUTION|>--- conflicted
+++ resolved
@@ -146,13 +146,8 @@
 
       try {
         // ВИПРАВЛЕННЯ: Отримуємо актуальний toolbar state з кількох джерел
-<<<<<<< HEAD
           let toolbarState = {};
         
-=======
-        let toolbarState = {};
-
->>>>>>> 9291f9c1
         // Спочатку намагаємося отримати з window функції
         if (window.getCurrentToolbarState) {
           toolbarState = window.getCurrentToolbarState() || {};
@@ -826,12 +821,8 @@
   } catch {}
   // absorb unsaved signs if any (excluding current one to avoid duplication)
   try {
-<<<<<<< HEAD
     const exclude = currentUnsavedId ? [currentUnsavedId] : [];
     await transferUnsavedSignsToProject(project.id, exclude);
-=======
-    await transferUnsavedSignsToProject(project.id, currentUnsavedId);
->>>>>>> 9291f9c1
   } catch {}
   return project;
 }
@@ -854,7 +845,6 @@
 
   // Отримуємо поточний ID незбереженого знаку
   let currentUnsavedId = null;
-<<<<<<< HEAD
   try { currentUnsavedId = localStorage.getItem("currentUnsavedSignId"); } catch {}
 
   // Визначаємо активне полотно, яке потрібно оновити
@@ -898,18 +888,6 @@
   const now = Date.now();
   const canvases = Array.isArray(existing.canvases) ? existing.canvases.slice(0, 10).map(canvasEntry => ({ ...canvasEntry })) : [];
 
-=======
-  try {
-    currentUnsavedId = localStorage.getItem("currentUnsavedSignId");
-  } catch {}
-
-  const toolbarState = window.getCurrentToolbarState?.() || {};
-  const snap = exportCanvas(canvas, toolbarState);
-  const now = Date.now();
-  const canvases = Array.isArray(existing.canvases)
-    ? existing.canvases.slice(0, 10)
-    : [];
->>>>>>> 9291f9c1
   if (snap) {
     if (canvases.length === 0) {
       const newCanvasId = targetCanvasId || uuid();
@@ -998,7 +976,6 @@
   const updated = { ...existing, canvases, updatedAt: now };
   await putProject(updated);
   try {
-<<<<<<< HEAD
     const detail = {
       projectId: updated.id,
       activeCanvasId: (() => {
@@ -1049,17 +1026,6 @@
       }
     } catch {}
   }
-=======
-    window.dispatchEvent(
-      new CustomEvent("project:canvasesUpdated", {
-        detail: { projectId: updated.id },
-      })
-    );
-  } catch {}
-  try {
-    await transferUnsavedSignsToProject(updated.id, currentUnsavedId);
-  } catch {}
->>>>>>> 9291f9c1
   return updated;
 }
 
@@ -1079,7 +1045,6 @@
 
 function broadcastProjectUpdate(projectId) {
   try {
-<<<<<<< HEAD
     const detail = { projectId };
     try {
       if (typeof window !== "undefined") {
@@ -1088,24 +1053,12 @@
       }
     } catch {}
     window.dispatchEvent(new CustomEvent("project:canvasesUpdated", { detail }));
-=======
-    window.dispatchEvent(
-      new CustomEvent("project:canvasesUpdated", { detail: { projectId } })
-    );
->>>>>>> 9291f9c1
   } catch {}
 }
 
 // Transfer all unsaved signs into the specified project (append, max 10 total). Clears unsaved store.
 // excludeId - ID незбереженого знаку, який не потрібно додавати (щоб уникнути дублювання поточного полотна)
-<<<<<<< HEAD
 export async function transferUnsavedSignsToProject(projectId, excludeIds = null) {
-=======
-export async function transferUnsavedSignsToProject(
-  projectId,
-  excludeId = null
-) {
->>>>>>> 9291f9c1
   if (!projectId) return null;
   const unsaved = await getAllUnsavedSigns();
   if (!unsaved.length) return null;
@@ -1133,7 +1086,6 @@
   for (const s of unsaved) {
     if (excludeSet.has(s.id)) continue; // Пропускаємо виключені знаки
     if (existing.length >= 10) break; // respect limit
-<<<<<<< HEAD
     const newCanvasId = uuid();
     existing.push({
       id: newCanvasId,
@@ -1168,15 +1120,6 @@
   else {
     // Якщо нічого не перенесено, все одно повідомляємо про оновлення списку незбережених знаків
     broadcastUnsavedUpdate();
-=======
-    existing.push({
-      id: uuid(),
-      json: s.json,
-      preview: s.preview,
-      width: s.width,
-      height: s.height,
-    });
->>>>>>> 9291f9c1
   }
   return project;
 }
@@ -1264,7 +1207,6 @@
       updatedAt: now,
       canvases: [{ id: uuid(), ...snapshot }],
     };
-<<<<<<< HEAD
   await putProject(project);
   broadcastProjectUpdate(project.id);
     try {
@@ -1283,18 +1225,6 @@
         } catch {}
       }
     } catch {}
-=======
-    await putProject(project);
-    broadcastProjectUpdate(project.id);
-    try {
-      localStorage.setItem("currentProjectId", project.id);
-      localStorage.setItem("currentProjectName", project.name);
-    } catch {}
-    if (setAsCurrent)
-      try {
-        localStorage.setItem("currentCanvasId", project.canvases[0].id);
-      } catch {}
->>>>>>> 9291f9c1
     return project;
   }
   const project = await getProject(currentId);
@@ -1308,7 +1238,6 @@
   project.updatedAt = Date.now();
   await putProject(project);
   broadcastProjectUpdate(project.id);
-<<<<<<< HEAD
   if (setAsCurrent) {
     try {
       localStorage.setItem("currentCanvasId", canvasEntry.id);
@@ -1323,12 +1252,6 @@
       } catch {}
     } catch {}
   }
-=======
-  if (setAsCurrent)
-    try {
-      localStorage.setItem("currentCanvasId", canvasEntry.id);
-    } catch {}
->>>>>>> 9291f9c1
   return project;
 }
 
